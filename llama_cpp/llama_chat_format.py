from __future__ import annotations

import os
import json
import ctypes
import dataclasses
import random
import string

from contextlib import ExitStack
from typing import Any, Dict, Iterator, List, Literal, Optional, Tuple, Union, Protocol, cast

import jinja2
from jinja2.sandbox import ImmutableSandboxedEnvironment

import numpy as np
import numpy.typing as npt

import llama_cpp.llama as llama
import llama_cpp.llama_types as llama_types
import llama_cpp.llama_grammar as llama_grammar

from ._logger import logger
from ._utils import suppress_stdout_stderr, Singleton

### Common Chat Templates and Special Tokens ###

# Source: https://huggingface.co/teknium/OpenHermes-2.5-Mistral-7B/blob/main/tokenizer_config.json
CHATML_CHAT_TEMPLATE = "{% for message in messages %}{{'<|im_start|>' + message['role'] + '\n' + message['content'] + '<|im_end|>' + '\n'}}{% endfor %}{% if add_generation_prompt %}{{ '<|im_start|>assistant\n' }}{% endif %}"
CHATML_BOS_TOKEN = "<s>"
CHATML_EOS_TOKEN = "<|im_end|>"

# Source: https://huggingface.co/mistralai/Mistral-7B-Instruct-v0.1/blob/main/tokenizer_config.json
MISTRAL_INSTRUCT_CHAT_TEMPLATE = "{{ bos_token }}{% for message in messages %}{% if (message['role'] == 'user') != (loop.index0 % 2 == 0) %}{{ raise_exception('Conversation roles must alternate user/assistant/user/assistant/...') }}{% endif %}{% if message['role'] == 'user' %}{{ '[INST] ' + message['content'] + ' [/INST]' }}{% elif message['role'] == 'assistant' %}{{ message['content'] + eos_token + ' ' }}{% else %}{{ raise_exception('Only user and assistant roles are supported!') }}{% endif %}{% endfor %}"
MISTRAL_INSTRUCT_BOS_TOKEN = "<s>"
MISTRAL_INSTRUCT_EOS_TOKEN = "</s>"

# Source: https://huggingface.co/mistralai/Mixtral-8x7B-Instruct-v0.1/blob/main/tokenizer_config.json
MIXTRAL_INSTRUCT_CHAT_TEMPLATE = "{{ bos_token }}{% for message in messages %}{% if (message['role'] == 'user') != (loop.index0 % 2 == 0) %}{{ raise_exception('Conversation roles must alternate user/assistant/user/assistant/...') }}{% endif %}{% if message['role'] == 'user' %}{{ '[INST] ' + message['content'] + ' [/INST]' }}{% elif message['role'] == 'assistant' %}{{ message['content'] + eos_token}}{% else %}{{ raise_exception('Only user and assistant roles are supported!') }}{% endif %}{% endfor %}"

# Source: https://huggingface.co/meta-llama/Meta-Llama-3-8B-Instruct/blob/main/tokenizer_config.json
LLAMA3_INSTRUCT_CHAT_TEMPLATE = "{% set loop_messages = messages %}{% for message in loop_messages %}{% set content = '<|start_header_id|>' + message['role'] + '<|end_header_id|>\n\n'+ message['content'] | trim + '<|eot_id|>' %}{% if loop.index0 == 0 %}{% set content = bos_token + content %}{% endif %}{{ content }}{% endfor %}{% if add_generation_prompt %}{{ '<|start_header_id|>assistant<|end_header_id|>\n\n' }}{% endif %}"

### Chat Completion Handler ###


class LlamaChatCompletionHandler(Protocol):
    """Base Protocol for a llama chat completion handler.

    Very generic protocol that can be used to implement any chat format.
    The only hard requirement is that it must return a ChatCompletion when
    stream=False and an iterator of ChatCompletionChunks when stream=True."""

    def __call__(
        self,
        *,
        # llama.cpp instance
        llama: llama.Llama,
        # openai api parameters
        messages: List[llama_types.ChatCompletionRequestMessage],
        functions: Optional[List[llama_types.ChatCompletionFunction]] = None,
        function_call: Optional[llama_types.ChatCompletionRequestFunctionCall] = None,
        tools: Optional[List[llama_types.ChatCompletionTool]] = None,
        tool_choice: Optional[llama_types.ChatCompletionToolChoiceOption] = None,
        temperature: float = 0.2,
        top_p: float = 0.95,
        top_k: int = 40,
        stream: bool = False,
        stop: Optional[Union[str, List[str]]] = [],
        seed: Optional[int] = None,
        response_format: Optional[
            llama_types.ChatCompletionRequestResponseFormat
        ] = None,
        max_tokens: Optional[int] = None,
        presence_penalty: float = 0.0,
        frequency_penalty: float = 0.0,
        repeat_penalty: float = 1.1,
        model: Optional[str] = None,
        logit_bias: Optional[Dict[str, float]] = None,
        # llama.cpp parameters
        min_p: float = 0.05,
        typical_p: float = 1.0,
        tfs_z: float = 1.0,
        mirostat_mode: int = 0,
        mirostat_tau: float = 5.0,
        mirostat_eta: float = 0.1,
        logits_processor: Optional[llama.LogitsProcessorList] = None,
        grammar: Optional[llama.LlamaGrammar] = None,
        logprobs: Optional[bool] = None,
        top_logprobs: Optional[int] = None,
        **kwargs,  # type: ignore
    ) -> Union[
        llama_types.CreateChatCompletionResponse,
        Iterator[llama_types.CreateChatCompletionStreamResponse],
    ]: ...


class LlamaChatCompletionHandlerNotFoundException(Exception):
    pass


class LlamaChatCompletionHandlerRegistry(Singleton):
    _chat_handlers: Dict[str, LlamaChatCompletionHandler] = {}

    def register_chat_completion_handler(
        self,
        name: str,
        chat_handler: LlamaChatCompletionHandler,
        overwrite: bool = False,
    ):
        if not overwrite and name in self._chat_handlers:
            raise ValueError(
                f"Formatter with name '{name}' is already registered. Use `overwrite=True` to overwrite it."
            )
        self._chat_handlers[name] = chat_handler

    def unregister_chat_handler(self, name: str):
        if name in self._chat_handlers:
            del self._chat_handlers[name]
        else:
            raise ValueError(f"No formatter registered under the name '{name}'.")

    def get_chat_completion_handler_by_name(
        self, name: str
    ) -> LlamaChatCompletionHandler:
        try:
            chat_handler = self._chat_handlers[name]
            return chat_handler
        except KeyError:
            raise LlamaChatCompletionHandlerNotFoundException(
                f"Invalid chat handler: {name} (valid formats: {list(self._chat_handlers.keys())})"
            )


def get_chat_completion_handler(name: str) -> LlamaChatCompletionHandler:
    return LlamaChatCompletionHandlerRegistry().get_chat_completion_handler_by_name(
        name
    )


def register_chat_completion_handler(name: str):
    def decorator(f: LlamaChatCompletionHandler):
        LlamaChatCompletionHandlerRegistry().register_chat_completion_handler(name, f)
        return f

    return decorator


### Chat Formatter ###


@dataclasses.dataclass
class ChatFormatterResponse:
    """Dataclass that stores completion parameters for a given chat format and
    create_chat_completion request.

    prompt contains the formatted prompt generated from the chat format and messages.
    stop contains the stop token or list of stop tokens to use for the chat format."""

    prompt: str
    stop: Optional[Union[str, List[str]]] = None
    stopping_criteria: Optional[llama.StoppingCriteriaList] = None
    added_special: bool = False


class ChatFormatter(Protocol):
    """Base Protocol for a chat formatter. A chat formatter is a function that
    takes a list of messages and returns a chat format response which can be used
    to generate a completion. The response can also include a stop token or list
    of stop tokens to use for the completion."""

    def __call__(
        self,
        *,
        messages: List[llama_types.ChatCompletionRequestMessage],
        **kwargs: Any,
    ) -> ChatFormatterResponse: ...


class Jinja2ChatFormatter(ChatFormatter):
    def __init__(
        self,
        template: str,
        eos_token: str,
        bos_token: str,
        add_generation_prompt: bool = True,
        stop_token_ids: Optional[List[int]] = None,
    ):
        """A chat formatter that uses jinja2 templates to format the prompt."""
        self.template = template
        self.eos_token = eos_token
        self.bos_token = bos_token
        self.add_generation_prompt = add_generation_prompt
        self.stop_token_ids = set(stop_token_ids) if stop_token_ids is not None else None

        self._environment = ImmutableSandboxedEnvironment(
            loader=jinja2.BaseLoader(),
            trim_blocks=True,
            lstrip_blocks=True,
        ).from_string(self.template)

    def __call__(
        self,
        *,
        messages: List[llama_types.ChatCompletionRequestMessage],
        functions: Optional[List[llama_types.ChatCompletionFunction]] = None,
        function_call: Optional[llama_types.ChatCompletionRequestFunctionCall] = None,
        tools: Optional[List[llama_types.ChatCompletionTool]] = None,
        tool_choice: Optional[llama_types.ChatCompletionToolChoiceOption] = None,
        **kwargs: Any,
    ) -> ChatFormatterResponse:
        def raise_exception(message: str):
            raise ValueError(message)

        prompt = self._environment.render(
            messages=messages,
            eos_token=self.eos_token,
            bos_token=self.bos_token,
            raise_exception=raise_exception,
            add_generation_prompt=self.add_generation_prompt,
            functions=functions,
            function_call=function_call,
            tools=tools,
            tool_choice=tool_choice,
        )

        stopping_criteria = None
        if self.stop_token_ids is not None:
            def stop_on_last_token(
                    tokens: npt.NDArray[np.intc],
                    logits: npt.NDArray[np.single]
            ) -> bool:
                return tokens[-1] in self.stop_token_ids
            stopping_criteria = llama.StoppingCriteriaList([stop_on_last_token])

        return ChatFormatterResponse(prompt=prompt, stop=[self.eos_token], stopping_criteria=stopping_criteria, added_special=True)

    def to_chat_handler(self) -> LlamaChatCompletionHandler:
        return chat_formatter_to_chat_completion_handler(self)


def _convert_text_completion_to_chat(
    completion: llama_types.Completion,
) -> llama_types.ChatCompletion:
    assert "usage" in completion
    return {
        "id": "chat" + completion["id"],
        "object": "chat.completion",
        "created": completion["created"],
        "model": completion["model"],
        "choices": [
            {
                "index": 0,
                "message": {
                    "role": "assistant",
                    "content": completion["choices"][0]["text"],
                },
                "logprobs": completion["choices"][0]["logprobs"],
                "finish_reason": completion["choices"][0]["finish_reason"],
            }
        ],
        "usage": completion["usage"],
    }


def _convert_text_completion_chunks_to_chat(
    chunks: Iterator[llama_types.CreateCompletionStreamResponse],
) -> Iterator[llama_types.ChatCompletionChunk]:
    for i, chunk in enumerate(chunks):
        if i == 0:
            yield {
                "id": "chat" + chunk["id"],
                "model": chunk["model"],
                "created": chunk["created"],
                "object": "chat.completion.chunk",
                "choices": [
                    {
                        "index": 0,
                        "delta": {
                            "role": "assistant",
                        },
                        "logprobs": None,
                        "finish_reason": None,
                    }
                ],
            }
        yield {
            "id": "chat" + chunk["id"],
            "model": chunk["model"],
            "created": chunk["created"],
            "object": "chat.completion.chunk",
            "choices": [
                {
                    "index": 0,
                    "delta": (
                        {
                            "content": chunk["choices"][0]["text"],
                        }
                        if chunk["choices"][0]["finish_reason"] is None
                        else {}
                    ),
                    "logprobs": chunk["choices"][0]["logprobs"],
                    "finish_reason": chunk["choices"][0]["finish_reason"],
                }
            ],
        }


def _convert_completion_to_chat(
    completion_or_chunks: Union[
        llama_types.CreateCompletionResponse,
        Iterator[llama_types.CreateCompletionStreamResponse],
    ],
    stream: bool = False,
) -> Union[
    llama_types.CreateChatCompletionResponse, Iterator[llama_types.ChatCompletionChunk]
]:
    if stream:
        chunks: Iterator[llama_types.CreateCompletionStreamResponse] = completion_or_chunks  # type: ignore
        return _convert_text_completion_chunks_to_chat(chunks)
    else:
        completion: llama_types.Completion = completion_or_chunks  # type: ignore
        return _convert_text_completion_to_chat(completion)


def _convert_completion_to_chat_function(
    tool_name: str,
    completion_or_chunks: Union[
        llama_types.CreateCompletionResponse,
        Iterator[llama_types.CreateCompletionStreamResponse],
    ],
    stream: bool,
):
    if not stream:
        completion: llama_types.CreateCompletionResponse = completion_or_chunks  # type: ignore
        assert "usage" in completion
        tool_id = "call_" + "_0_" + tool_name + "_" + completion["id"]
        # TODO: Fix for legacy function calls
        chat_completion: llama_types.CreateChatCompletionResponse = {
            "id": "chat" + completion["id"],
            "object": "chat.completion",
            "created": completion["created"],
            "model": completion["model"],
            "choices": [
                {
                    "index": 0,
                    "message": {
                        "role": "assistant",
                        "content": None,
                        "function_call": {
                            "name": tool_name,
                            "arguments": completion["choices"][0]["text"],
                        },
                        "tool_calls": [
                            {
                                "id": tool_id,
                                "type": "function",
                                "function": {
                                    "name": tool_name,
                                    "arguments": completion["choices"][0]["text"],
                                },
                            }
                        ],
                    },
                    "logprobs": completion["choices"][0]["logprobs"],
                    "finish_reason": "tool_calls",
                }
            ],
            "usage": completion["usage"],
        }
        return chat_completion
    else:
        chunks: Iterator[llama_types.CreateCompletionStreamResponse] = completion_or_chunks  # type: ignore

        def _stream_response_to_function_stream(
            chunks: Iterator[llama_types.CreateCompletionStreamResponse],
        ) -> Iterator[llama_types.CreateChatCompletionStreamResponse]:
            # blank first message
            first = True
            id_ = None
            created = None
            model = None
            tool_id = None
            for chunk in chunks:
                if first:
                    id_ = "chat" + chunk["id"]
                    created = chunk["created"]
                    model = chunk["model"]
                    tool_id = "call_" + "_0_" + tool_name + "_" + chunk["id"]
                    yield {
                        "id": id_,
                        "object": "chat.completion.chunk",
                        "created": created,
                        "model": model,
                        "choices": [
                            {
                                "index": 0,
                                "finish_reason": None,
                                "logprobs": None,
                                "delta": {
                                    "role": "assistant",
                                    "content": None,
                                    "function_call": None,
                                    "tool_calls": None,
                                },
                            }
                        ],
                    }
                    yield {
                        "id": "chat" + chunk["id"],
                        "object": "chat.completion.chunk",
                        "created": chunk["created"],
                        "model": chunk["model"],
                        "choices": [
                            {
                                "index": 0,
                                "finish_reason": None,
                                "logprobs": chunk["choices"][0]["logprobs"],
                                "delta": {
                                    "role": None,
                                    "content": None,
                                    "function_call": {
                                        "name": tool_name,
                                        "arguments": chunk["choices"][0]["text"],
                                    },
                                    "tool_calls": [
                                        {
                                            "index": 0,
                                            "id": tool_id,
                                            "type": "function",
                                            "function": {
                                                "name": tool_name,
                                                "arguments": chunk["choices"][0]["text"],
                                            },
                                        }
                                    ],
                                },
                            }
                        ],
                    }
                    first = False
                    continue
                assert tool_id is not None
                yield {
                    "id": "chat" + chunk["id"],
                    "object": "chat.completion.chunk",
                    "created": chunk["created"],
                    "model": chunk["model"],
                    "choices": [
                        {
                            "index": 0,
                            "finish_reason": None,
                            "logprobs": chunk["choices"][0]["logprobs"],
                            "delta": {
                                "role": None,
                                "content": None,
                                "function_call": {
                                    "name": tool_name,
                                    "arguments": chunk["choices"][0]["text"],
                                },
                                "tool_calls": [
                                    {
                                        "index": 0,
                                        "id": tool_id,
                                        "type": "function",
                                        "function": {
                                            "name": tool_name,
                                            "arguments": chunk["choices"][0][
                                                "text"
                                            ],
                                        },
                                    }
                                ],
                            },
                        }
                    ],
                }

            if id_ is not None and created is not None and model is not None:
                yield {
                    "id": id_,
                    "object": "chat.completion.chunk",
                    "created": created,
                    "model": model,
                    "choices": [
                        {
                            "index": 0,
                            "finish_reason": "tool_calls",
                            "logprobs": None,
                            "delta": {
                                "role": None,
                                "content": None,
                                "function_call": None,
                                "tool_calls": None,
                            },
                        }
                    ],
                }

        return _stream_response_to_function_stream(chunks)



def chat_formatter_to_chat_completion_handler(
    chat_formatter: ChatFormatter,
) -> LlamaChatCompletionHandler:
    def chat_completion_handler(
        *,
        llama: llama.Llama,
        messages: List[llama_types.ChatCompletionRequestMessage],
        functions: Optional[List[llama_types.ChatCompletionFunction]] = None,
        function_call: Optional[llama_types.ChatCompletionRequestFunctionCall] = None,
        tools: Optional[List[llama_types.ChatCompletionTool]] = None,
        tool_choice: Optional[llama_types.ChatCompletionToolChoiceOption] = None,
        temperature: float = 0.2,
        top_p: float = 0.95,
        top_k: int = 40,
        min_p: float = 0.05,
        typical_p: float = 1.0,
        stream: bool = False,
        stop: Optional[Union[str, List[str]]] = [],
        seed: Optional[int] = None,
        response_format: Optional[
            llama_types.ChatCompletionRequestResponseFormat
        ] = None,
        max_tokens: Optional[int] = None,
        presence_penalty: float = 0.0,
        frequency_penalty: float = 0.0,
        repeat_penalty: float = 1.1,
        tfs_z: float = 1.0,
        mirostat_mode: int = 0,
        mirostat_tau: float = 5.0,
        mirostat_eta: float = 0.1,
        model: Optional[str] = None,
        logits_processor: Optional[llama.LogitsProcessorList] = None,
        grammar: Optional[llama.LlamaGrammar] = None,
        logit_bias: Optional[Dict[str, float]] = None,
        logprobs: Optional[bool] = None,
        top_logprobs: Optional[int] = None,
        **kwargs,  # type: ignore
    ) -> Union[
        llama_types.CreateChatCompletionResponse,
        Iterator[llama_types.CreateChatCompletionStreamResponse],
    ]:
        result = chat_formatter(
            messages=messages,
            functions=functions,
            function_call=function_call,
            tools=tools,
            tool_choice=tool_choice,
        )
        prompt = llama.tokenize(result.prompt.encode("utf-8"), add_bos=not result.added_special, special=True)
        if result.stop is not None:
            stop = [] if stop is None else [stop] if isinstance(stop, str) else stop
            rstop = result.stop if isinstance(result.stop, list) else [result.stop]
            stop = stop + rstop

        stopping_criteria = None
        if result.stopping_criteria is not None:
            stopping_criteria = result.stopping_criteria

        if response_format is not None and response_format["type"] == "json_object":
            grammar = _grammar_for_response_format(
                response_format, verbose=llama.verbose
            )

        # Convert legacy functions to tools
        if functions is not None:
            tools = [
                {
                    "type": "function",
                    "function": function,
                }
                for function in functions
            ]

        # Convert legacy function_call to tool_choice
        if function_call is not None:
            if isinstance(function_call, str) and (
                function_call == "none" or function_call == "auto"
            ):
                tool_choice = function_call
            if isinstance(function_call, dict) and "name" in function_call:
                tool_choice = {
                    "type": "function",
                    "function": {
                        "name": function_call["name"],
                    },
                }

        tool = None
        if tool_choice is not None and isinstance(tool_choice, dict) and tools is not None:
            name = tool_choice["function"]["name"]
            tool = next((t for t in tools if t["function"]["name"] == name), None)
            if tool is None:
                raise ValueError(f"Tool choice '{name}' not found in tools.")
            schema = tool["function"]["parameters"]
            try:
                # create grammar from json schema
                grammar = llama_grammar.LlamaGrammar.from_json_schema(
                    json.dumps(schema), verbose=llama.verbose
                )
            except Exception as e:
                grammar = llama_grammar.LlamaGrammar.from_string(
                    llama_grammar.JSON_GBNF, verbose=llama.verbose
                )

        completion_or_chunks = llama.create_completion(
            prompt=prompt,
            temperature=temperature,
            top_p=top_p,
            top_k=top_k,
            min_p=min_p,
            typical_p=typical_p,
            logprobs=top_logprobs if logprobs else None,
            stream=stream,
            stop=stop,
            seed=seed,
            max_tokens=max_tokens,
            presence_penalty=presence_penalty,
            frequency_penalty=frequency_penalty,
            repeat_penalty=repeat_penalty,
            tfs_z=tfs_z,
            mirostat_mode=mirostat_mode,
            mirostat_tau=mirostat_tau,
            mirostat_eta=mirostat_eta,
            model=model,
            logits_processor=logits_processor,
            stopping_criteria=stopping_criteria,
            grammar=grammar,
            logit_bias=logit_bias,
        )
        if tool is not None:
            tool_name = tool["function"]["name"]
            return _convert_completion_to_chat_function(
                tool_name, completion_or_chunks, stream
            )
        return _convert_completion_to_chat(completion_or_chunks, stream=stream)

    return chat_completion_handler


def hf_autotokenizer_to_chat_formatter(
    pretrained_model_name_or_path: Union[str, os.PathLike[str]]
) -> ChatFormatter:
    # https://huggingface.co/docs/transformers/main/chat_templating
    # https://huggingface.co/mistralai/Mistral-7B-Instruct-v0.1#instruction-format
    # https://huggingface.co/mistralai/Mistral-7B-Instruct-v0.1/blob/main/tokenizer_config.json
    from transformers import AutoTokenizer  # type: ignore

    tokenizer = AutoTokenizer.from_pretrained(pretrained_model_name_or_path)  # type: ignore

    def format_autotokenizer(
        messages: List[llama_types.ChatCompletionRequestMessage],
        **kwargs: Any,
    ) -> ChatFormatterResponse:
        tokenizer.use_default_system_prompt = False  # type: ignore
        prompt: str = tokenizer.apply_chat_template(messages, tokenize=False)  # type: ignore
        assert isinstance(prompt, str)
        # Return formatted prompt and eos token by default
        return ChatFormatterResponse(prompt=prompt, stop=tokenizer.eos_token, added_special=True)

    return format_autotokenizer


def hf_autotokenizer_to_chat_completion_handler(
    pretrained_model_name_or_path: Union[str, os.PathLike[str]]
) -> LlamaChatCompletionHandler:
    chat_formatter = hf_autotokenizer_to_chat_formatter(pretrained_model_name_or_path)
    return chat_formatter_to_chat_completion_handler(chat_formatter)


def hf_tokenizer_config_to_chat_formatter(
    tokenizer_config: Dict[str, Any],
    add_generation_prompt: bool = True,
) -> ChatFormatter:
    assert isinstance(tokenizer_config, dict)

    assert "chat_template" in tokenizer_config
    assert isinstance(tokenizer_config["chat_template"], str)
    chat_template = tokenizer_config["chat_template"]

    assert "bos_token" in tokenizer_config
    assert isinstance(tokenizer_config["bos_token"], str)
    bos_token = tokenizer_config["bos_token"]

    assert "eos_token" in tokenizer_config
    assert isinstance(tokenizer_config["eos_token"], str)
    eos_token = tokenizer_config["eos_token"]

    env = ImmutableSandboxedEnvironment(
        trim_blocks=True,
        lstrip_blocks=True,
    ).from_string(chat_template)

    def format_tokenizer_config(
        messages: List[llama_types.ChatCompletionRequestMessage],
        **kwargs: Any,
    ) -> ChatFormatterResponse:
        # TODO: veryify this is correct
        # Add a blank assistant message to the end of the messages to prompt the model to generate a response
        if add_generation_prompt:
            messages = [
                *messages,
                llama_types.ChatCompletionRequestAssistantMessage(
                    role="assistant", content=""
                ),
            ]
        prompt = env.render(
            messages=messages,
            bos_token=bos_token,
            eos_token=eos_token,
        )
        return ChatFormatterResponse(prompt=prompt, stop=[eos_token, bos_token], added_special=True)

    return format_tokenizer_config


def hf_tokenizer_config_to_chat_completion_handler(
    tokenizer_config: Dict[str, Any],
    add_generation_prompt: bool = True,
) -> LlamaChatCompletionHandler:
    chat_formatter = hf_tokenizer_config_to_chat_formatter(
        tokenizer_config, add_generation_prompt=add_generation_prompt
    )
    return chat_formatter_to_chat_completion_handler(chat_formatter)


def guess_chat_format_from_gguf_metadata(metadata: Dict[str, str]) -> Optional[str]:
    if "tokenizer.chat_template" not in metadata:
        return None

    if metadata["tokenizer.chat_template"] == CHATML_CHAT_TEMPLATE:
        return "chatml"

    if (
        metadata["tokenizer.chat_template"] == MISTRAL_INSTRUCT_CHAT_TEMPLATE
        or metadata["tokenizer.chat_template"] == MIXTRAL_INSTRUCT_CHAT_TEMPLATE
    ):
        return "mistral-instruct"

    if metadata["tokenizer.chat_template"] == LLAMA3_INSTRUCT_CHAT_TEMPLATE:
        return "llama-3"

    return None


### Utility functions for formatting chat prompts ###
# TODO: Replace these with jinja2 templates


def _get_system_message(
    messages: List[llama_types.ChatCompletionRequestMessage],
) -> str:
    """Get the first system message."""
    for message in messages:
        if message["role"] == "system":
            return message["content"] or ""
    return ""


def _map_roles(
    messages: List[llama_types.ChatCompletionRequestMessage],
    role_map: Dict[str, str],
) -> List[Tuple[str, Optional[str]]]:
    """Map the message roles."""
    output: List[Tuple[str, Optional[str]]] = []
    for message in messages:
        role = message["role"]
        if role in role_map:
            content: str | None = (
                message["content"] if isinstance(message["content"], str) else None
            )
            output.append((role_map[role], content))
    return output


def _format_llama2(
    system_message: str, messages: List[Tuple[str, Optional[str]]], sep: str, sep2: str
) -> str:
    """Format the prompt with the llama2 style."""
    seps = [sep, sep2]
    ret = system_message + sep
    for i, (role, message) in enumerate(messages):
        if system_message and i == 0:
            m = message or ""
            ret += m + seps[i % 2]
        elif message:
            ret += role + message + " " + seps[i % 2]
        else:
            ret += role + " "
    return ret


def _format_add_colon_single(
    system_message: str, messages: List[Tuple[str, Optional[str]]], sep: str
) -> str:
    """Format the prompt with the add-colon-single style."""
    ret = system_message + sep
    for role, message in messages:
        if message:
            ret += role + ": " + message + sep
        else:
            ret += role + ":"
    return ret


def _format_add_colon_two(
    system_message: str, messages: List[Tuple[str, Optional[str]]], sep: str, sep2: str
) -> str:
    """Format the prompt with the add-colon-two style."""
    seps = [sep, sep2]
    ret = system_message + seps[0]
    for i, (role, message) in enumerate(messages):
        if message:
            ret += role + ": " + message + seps[i % 2]
        else:
            ret += role + ":"
    return ret


def _format_no_colon_single(
    system_message: str, messages: List[Tuple[str, Optional[str]]], sep: str
) -> str:
    """Format the prompt with the no-colon-single style."""
    ret = system_message
    for role, message in messages:
        if message:
            ret += role + message + sep
        else:
            ret += role
    return ret


def _format_add_colon_space_single(
    system_message: str, messages: List[Tuple[str, Optional[str]]], sep: str
) -> str:
    """Format the prompt with the add-colon-space-single style."""
    ret = system_message + sep
    for role, message in messages:
        if message:
            ret += role + ": " + message + sep
        else:
            ret += role + ": "  # must be end with a space
    return ret


def _format_chatml(
    system_message: str, messages: List[Tuple[str, Optional[str]]], sep: str
) -> str:
    """Format the prompt with the chatml style."""
    ret = "" if system_message == "" else system_message + sep + "\n"
    for role, message in messages:
        if message:
            ret += role + "\n" + message + sep + "\n"
        else:
            ret += role + "\n"
    return ret


def _format_chatglm3(
    system_message: str, messages: List[Tuple[str, Optional[str]]], sep: str
) -> str:
    """Format the prompt with the chatglm3 style."""
    ret = ""
    if system_message:
        ret += system_message
    for role, message in messages:
        if message:
            ret += role + "\n" + " " + message
        else:
            ret += role
    return ret


def _grammar_for_json(verbose: bool = False):
    return llama_grammar.LlamaGrammar.from_string(
        llama_grammar.JSON_GBNF, verbose=verbose
    )


def _grammar_for_json_schema(
    schema: str, verbose: bool = False, fallback_to_json: bool = True
):
    try:
        return llama_grammar.LlamaGrammar.from_json_schema(schema, verbose=verbose)
    except Exception as e:
        if fallback_to_json:
            return _grammar_for_json(verbose=verbose)
        else:
            raise e


def _grammar_for_response_format(
    response_format: llama_types.ChatCompletionRequestResponseFormat,
    verbose: bool = False,
):
    if response_format["type"] != "json_object":
        return None

    if "schema" in response_format:
        return _grammar_for_json_schema(
            json.dumps(response_format["schema"]), verbose=verbose
        )
    else:
        return _grammar_for_json(verbose=verbose)


### Chat Formats ###


def register_chat_format(name: str):
    def decorator(f: ChatFormatter):
        chat_completion_handler = chat_formatter_to_chat_completion_handler(f)
        LlamaChatCompletionHandlerRegistry().register_chat_completion_handler(
            name, chat_completion_handler
        )
        return f

    return decorator


# see https://github.com/huggingface/transformers/blob/main/src/transformers/models/llama/tokenization_llama.py
# system prompt is "embedded" in the first message
@register_chat_format("llama-2")
def format_llama2(
    messages: List[llama_types.ChatCompletionRequestMessage],
    **kwargs: Any,
) -> ChatFormatterResponse:
    _system_template = "[INST] <<SYS>>\n{system_message}\n<</SYS>>"
    _roles = dict(user="<s>[INST]", assistant="[/INST]")
    _messages = _map_roles(messages, _roles)
    system_message = _get_system_message(messages)
    if system_message:
        system_message = _system_template.format(system_message=system_message)
    _prompt = _format_llama2(system_message, _messages, " ", "</s>") + "[/INST]"
    return ChatFormatterResponse(prompt=_prompt)


# Chat format for Llama-3 models, see more details at:
# https://github.com/meta-llama/llama3/blob/main/llama/tokenizer.py#L202-L229
@register_chat_format("llama-3")
def format_llama3(
    messages: List[llama_types.ChatCompletionRequestMessage],
    **kwargs: Any,
) -> ChatFormatterResponse:
    _roles = dict(
        system="<|start_header_id|>system<|end_header_id|>\n\n",
        user="<|start_header_id|>user<|end_header_id|>\n\n",
        assistant="<|start_header_id|>assistant<|end_header_id|>\n\n",
    )
    _sep = "<|eot_id|>"
    _messages = _map_roles(messages, _roles)
    _messages.append((_roles["assistant"], None))
    _prompt = _format_no_colon_single("", _messages, _sep)
    return ChatFormatterResponse(prompt=_prompt, stop=_sep)


@register_chat_format("alpaca")
def format_alpaca(
    messages: List[llama_types.ChatCompletionRequestMessage],
    **kwargs: Any,
) -> ChatFormatterResponse:
    _roles = dict(user="### Instruction", assistant="### Response")
    _sep = "\n\n"
    _sep2 = "</s>"
    system_message = _get_system_message(messages)
    _messages = _map_roles(messages, _roles)
    _prompt = _format_add_colon_two(system_message, _messages, _sep, _sep2)
    return ChatFormatterResponse(prompt=_prompt)


@register_chat_format("qwen")
def format_qwen(
    messages: List[llama_types.ChatCompletionRequestMessage],
    **kwargs: Any,
) -> ChatFormatterResponse:
    _roles = dict(user="<|im_start|>user", assistant="<|im_start|>assistant")
    system_message = "You are a helpful assistant."
    system_template = "<|im_start|>system\n{system_message}"
    system_message = system_template.format(system_message=system_message)
    _messages = _map_roles(messages, _roles)
    _messages.append((_roles["assistant"], None))
    _sep = "<|im_end|>"
    _prompt = _format_chatml(system_message, _messages, _sep)
    _sep2 = "<|endoftext|>"
    return ChatFormatterResponse(prompt=_prompt, stop=_sep2)


@register_chat_format("vicuna")
def format(
    messages: List[llama_types.ChatCompletionRequestMessage],
    **kwargs: Any,
) -> ChatFormatterResponse:
    _system_message = "A chat between a curious user and an artificial intelligence assistant. The assistant gives helpful, detailed, and polite answers to the user's questions."
    _roles = dict(user="USER", assistant="ASSISTANT")
    _sep = " "
    _sep2 = "</s>"
    system_message = _system_message
    _messages = _map_roles(messages, _roles)
    _messages.append((_roles["assistant"], None))
    _prompt = _format_add_colon_two(system_message, _messages, _sep, _sep2)
    return ChatFormatterResponse(prompt=_prompt)


@register_chat_format("oasst_llama")
def format_oasst_llama(
    messages: List[llama_types.ChatCompletionRequestMessage],
    **kwargs: Any,
) -> ChatFormatterResponse:
    _system_template = "[INST] <<SYS>>\n{system_message}\n<</SYS>>\n\n"
    _roles = dict(user="<|prompter|>", assistant="<|assistant|>")
    _sep = "</s>"
    system_message = _get_system_message(messages)
    system_message = _system_template.format(system_message=system_message)
    _messages = _map_roles(messages, _roles)
    _messages.append((_roles["assistant"], None))
    _prompt = _format_no_colon_single(system_message, _messages, _sep)
    return ChatFormatterResponse(prompt=_prompt)


@register_chat_format("baichuan-2")
def format_baichuan2(
    messages: List[llama_types.ChatCompletionRequestMessage],
    **kwargs: Any,
) -> ChatFormatterResponse:
    _system_template = "{system_message}"
    _roles = dict(user="<reserved_106>", assistant="<reserved_107>")
    _sep = ""
    system_message = _get_system_message(messages)
    system_message = _system_template.format(system_message=system_message)
    _messages = _map_roles(messages, _roles)
    _messages.append((_roles["assistant"], None))
    _prompt = _format_no_colon_single(system_message, _messages, _sep)
    return ChatFormatterResponse(prompt=_prompt)


@register_chat_format("baichuan")
def format_baichuan(
    messages: List[llama_types.ChatCompletionRequestMessage],
    **kwargs: Any,
) -> ChatFormatterResponse:
    _system_template = "{system_message}"
    _roles = dict(user="<reserved_102>", assistant="<reserved_103>")
    _sep = ""
    system_message = _get_system_message(messages)
    system_message = _system_template.format(system_message=system_message)
    _messages = _map_roles(messages, _roles)
    _messages.append((_roles["assistant"], None))
    _prompt = _format_no_colon_single(system_message, _messages, _sep)
    return ChatFormatterResponse(prompt=_prompt)


@register_chat_format("openbuddy")
def format_openbuddy(
    messages: List[llama_types.ChatCompletionRequestMessage],
    **kwargs: Any,
) -> ChatFormatterResponse:
    _system_message = """You are a helpful, respectful and honest INTP-T AI Assistant named Buddy. You are talking to a human User.
Always answer as helpfully and logically as possible, while being safe. Your answers should not include any harmful, political, religious, unethical, racist, sexist, toxic, dangerous, or illegal content. Please ensure that your responses are socially unbiased and positive in nature.
If a question does not make any sense, or is not factually coherent, explain why instead of answering something not correct. If you don't know the answer to a question, please don't share false information.
You can speak fluently in many languages, for example: English, Chinese.
You cannot access the internet, but you have vast knowledge, cutoff: 2021-09.
You are trained by OpenBuddy team, (https://openbuddy.ai, https://github.com/OpenBuddy/OpenBuddy), you are based on LLaMA and Falcon transformers model, not related to GPT or OpenAI.

"""
    _roles = dict(user="User", assistant="Assistant")
    _sep = "\n"
    system_message = _system_message
    _messages = _map_roles(messages, _roles)
    _messages.append((_roles["assistant"], None))
    _prompt = _format_add_colon_single(system_message, _messages, _sep)
    return ChatFormatterResponse(prompt=_prompt)


@register_chat_format("redpajama-incite")
def format_redpajama_incite(
    messages: List[llama_types.ChatCompletionRequestMessage],
    **kwargs: Any,
) -> ChatFormatterResponse:
    _system_message = _get_system_message(messages)
    _roles = dict(user="<human>", assistant="<bot>")
    _sep = "\n"
    _stop = "<human>"
    system_message = _system_message
    _messages = _map_roles(messages, _roles)
    _messages.append((_roles["assistant"], None))
    _prompt = _format_add_colon_single(system_message, _messages, _sep)
    return ChatFormatterResponse(prompt=_prompt, stop=_stop)


@register_chat_format("snoozy")
def format_snoozy(
    messages: List[llama_types.ChatCompletionRequestMessage],
    **kwargs: Any,
) -> ChatFormatterResponse:
    system_template = "### Instruction:\n{system_message}"
    default_system_message = "The prompt below is a question to answer, a task to complete, or a conversation to respond to; decide which and write an appropriate response."
    _system_message = _get_system_message(messages)
    _system_message = (
        _system_message if _system_message != "" else default_system_message
    )
    system_message = system_template.format(system_message=_system_message)
    _roles = dict(user="### Prompt", assistant="### Response")
    _sep = "\n"
    _stop = "###"
    system_message = _system_message
    _messages = _map_roles(messages, _roles)
    _messages.append((_roles["assistant"], None))
    _prompt = _format_add_colon_single(system_message, _messages, _sep)
    return ChatFormatterResponse(prompt=_prompt, stop=_stop)


@register_chat_format("phind")
def format_phind(
    messages: List[llama_types.ChatCompletionRequestMessage],
    **kwargs: Any,
) -> ChatFormatterResponse:
    _roles = dict(user="### User Message", assistant="### Assistant")
    _sep = "\n\n"
    _system_message = "### System Prompt\nYou are an intelligent programming assistant."
    _messages = _map_roles(messages, _roles)
    _messages.append((_roles["assistant"], None))
    _prompt = _format_add_colon_single(_system_message, _messages, _sep)
    return ChatFormatterResponse(prompt=_prompt)


@register_chat_format("intel")
def format_intel(
    messages: List[llama_types.ChatCompletionRequestMessage],
    **kwargs: Any,
) -> ChatFormatterResponse:
    _roles = dict(user="### User:", assistant="### Assistant:")
    _sep = "\n"
    _system_message = "### System:\n{system_message}"
    _messages = _map_roles(messages, _roles)
    _messages.append((_roles["assistant"], None))
    _prompt = _format_add_colon_single(_system_message, _messages, _sep)
    return ChatFormatterResponse(prompt=_prompt)


@register_chat_format("open-orca")
def format_open_orca(
    messages: List[llama_types.ChatCompletionRequestMessage],
    **kwargs: Any,
) -> ChatFormatterResponse:
    system_template = "{system_message}"
    system_message = (
        "You are a helpful assistant. Please answer truthfully and write out your "
        "thinking step by step to be sure you get the right answer. If you make a mistake or encounter "
        "an error in your thinking, say so out loud and attempt to correct it. If you don't know or "
        "aren't sure about something, say so clearly. You will act as a professional logician, mathematician, "
        "and physicist. You will also act as the most appropriate type of expert to answer any particular "
        "question or solve the relevant problem; state which expert type your are, if so. Also think of "
        "any particular named expert that would be ideal to answer the relevant question or solve the "
        "relevant problem; name and act as them, if appropriate."
    )
    roles = ("User", "Assistant")
    sep = "<|end_of_turn|>\n"
    # stop_token_ids=[32000, 32001],  # "<|end_of_turn|>"
    stop_str = "User"
    system_message = system_template.format(system_message=system_message)
    _messages = _map_roles(messages, dict(zip(roles, roles)))
    _messages.append((roles[1], None))
    _prompt = _format_add_colon_space_single(system_message, _messages, sep)
    return ChatFormatterResponse(prompt=_prompt, stop=stop_str)


@register_chat_format("mistrallite")
def format_mistrallite(
    messages: List[llama_types.ChatCompletionRequestMessage],
    **kwargs: Any,
) -> ChatFormatterResponse:
    _roles = dict(user="<|prompter|>", assistant="</s>\n<|assistant|>")
    _sep = " "
    system_template = """<|system|>{system_message}</s>"""
    system_message = _get_system_message(messages)
    system_message = system_template.format(system_message=system_message)
    _messages = _map_roles(messages, _roles)
    _messages.append((_roles["assistant"], None))
    _prompt = _format_no_colon_single(system_message, _messages, _sep)
    return ChatFormatterResponse(prompt=_prompt)


@register_chat_format("zephyr")
def format_zephyr(
    messages: List[llama_types.ChatCompletionRequestMessage],
    **kwargs: Any,
) -> ChatFormatterResponse:
    system_template = """<|system|>
{system_message}"""
    system_message = _get_system_message(messages)
    system_message = system_template.format(system_message=system_message)
    _roles = dict(user="<|user|>\n", assistant="<|assistant|>\n")
    _sep = "</s>"
    _messages = _map_roles(messages, _roles)
    _messages.append((_roles["assistant"], None))
    _prompt = _format_chatml(system_message, _messages, _sep)
    return ChatFormatterResponse(prompt=_prompt, stop=_sep)


@register_chat_format("pygmalion")
def format_pygmalion(
    messages: List[llama_types.ChatCompletionRequestMessage],
    **kwargs: Any,
) -> ChatFormatterResponse:
    system_template = """<|system|>{system_message}"""
    system_message = _get_system_message(messages)
    system_message = system_template.format(system_message=system_message)
    _roles = dict(user="<|user|>", assistant="<|model|>")
    _sep = "\n"
    _messages = _map_roles(messages, _roles)
    _messages.append((_roles["assistant"], None))
    _prompt = _format_chatml(system_message, _messages, _sep)
    return ChatFormatterResponse(prompt=_prompt, stop=_sep)


@register_chat_format("chatml")
def format_chatml(
    messages: List[llama_types.ChatCompletionRequestMessage],
    **kwargs: Any,
) -> ChatFormatterResponse:
    system_template = """<|im_start|>system
{system_message}"""
    system_message = _get_system_message(messages)
    system_message = system_template.format(system_message=system_message)
    _roles = dict(user="<|im_start|>user", assistant="<|im_start|>assistant")
    _sep = "<|im_end|>"
    _messages = _map_roles(messages, _roles)
    _messages.append((_roles["assistant"], None))
    _prompt = _format_chatml(system_message, _messages, _sep)
    return ChatFormatterResponse(prompt=_prompt, stop=_sep)


@register_chat_format("mistral-instruct")
def format_mistral_instruct(
    messages: List[llama_types.ChatCompletionRequestMessage],
    **kwargs: Any,
) -> ChatFormatterResponse:
    eos = "</s>"
    stop = eos
    prompt = ""
    for message in messages:
        if (
            message["role"] == "user"
            and message["content"] is not None
            and isinstance(message["content"], str)
        ):
            prompt += "[INST] " + message["content"]
        elif (
            message["role"] == "assistant"
            and message["content"] is not None
        ):
            prompt += " [/INST]" + message["content"] + eos
    prompt += " [/INST]"
    return ChatFormatterResponse(prompt=prompt, stop=stop)


@register_chat_format("chatglm3")
def format_chatglm3(
    messages: List[llama_types.ChatCompletionRequestMessage],
    **kwargs: Any,
) -> ChatFormatterResponse:
    system_template = """<|system|>
{system_message}"""
    system_message = _get_system_message(messages)
    system_message = system_template.format(system_message=system_message)
    _roles = dict(user="<|user|>", assistant="<|assistant|>")
    _sep = "</s>"
    _messages = _map_roles(messages, _roles)
    _messages.append((_roles["assistant"], None))
    _prompt = _format_chatglm3(system_message, _messages, _sep)
    return ChatFormatterResponse(prompt=_prompt, stop=_sep)


@register_chat_format("openchat")
def format_openchat(
    messages: List[llama_types.ChatCompletionRequestMessage],
    **kwargs: Any,
) -> ChatFormatterResponse:
    system_template = "{system_message}<|end_of_turn|>"
    system_message = _get_system_message(messages)
    system_message = system_template.format(system_message=system_message)
    _roles = dict(
        user="GPT4 Correct User: ", assistant="<|end_of_turn|>GPT4 Correct Assistant: "
    )
    _sep = "<|end_of_turn|>"
    _messages = _map_roles(messages, _roles)
    _messages.append((_roles["assistant"], None))
    _prompt = _format_chatml(system_message, _messages, _sep)
    return ChatFormatterResponse(prompt=_prompt, stop=_sep)


# Chat format for Saiga models, see more details and available models:
# https://huggingface.co/collections/IlyaGusev/saiga2-saigamistral-6505d4ccc3d1e53166b636cd
@register_chat_format("saiga")
def format_saiga(
    messages: list[llama_types.ChatCompletionRequestMessage],
    **kwargs: Any,
) -> ChatFormatterResponse:
    _message_template = "<s>{role}\n{content}</s>"
    _roles = dict(user="user", bot="bot", system="system")
    _messages = _map_roles(messages, _roles)

    _prompt = ""
    for role, content in _messages:
        if content:
            _prompt += _message_template.format(role=role, content=content)
        else:
            _prompt += f"<s>{role}\n"
    # Response template
    _prompt += "<s>bot"
    return ChatFormatterResponse(prompt=_prompt.strip())


# Chat format for Google's Gemma models, see more details and available models:
# https://huggingface.co/collections/google/gemma-release-65d5efbccdbb8c4202ec078b
@register_chat_format("gemma")
def format_gemma(
    messages: List[llama_types.ChatCompletionRequestMessage],
    **kwargs: Any,
) -> ChatFormatterResponse:
    system_message = _get_system_message(messages)
    if system_message != "":
        logger.debug(
            "`role='system'` messages are not allowed on Google's Gemma models."
        )
    _roles = dict(user="<start_of_turn>user\n", assistant="<start_of_turn>model\n")
    _sep = "<end_of_turn>\n"
    _messages = _map_roles(messages, _roles)
    _messages.append((_roles["assistant"], None))
    _prompt = _format_no_colon_single(system_message="", messages=_messages, sep=_sep)
    return ChatFormatterResponse(prompt=_prompt, stop=_sep)


@register_chat_format("nekomata")
def format_nekomata(
    messages: List[llama_types.ChatCompletionRequestMessage],
    **kwargs: Any,
) -> ChatFormatterResponse:
    # This is an Alpaca format model so don't support multi-turn
    num_user_messages = sum(1 for m in messages if m["role"] == "user")
    assert (
        num_user_messages == 1
    ), f"Only one user message allowed, got {num_user_messages}"

    user_msg = [m for m in messages if m["role"] == "user"][0]
    try:
        system_msg = [m for m in messages if m["role"] == "system"][0]
    except IndexError:
        system_msg = None

    if system_msg is not None:
        prompt = """
以下は、タスクを説明する指示と、文脈のある入力の組み合わせです。要求を適切に満たす応答を書きなさい。

### 指示:
{instruction}

### 入力:
{input}

### 応答:
""".format(
            instruction=system_msg["content"].strip(), input=user_msg["content"].strip()
        )

    else:
        prompt = """
以下は、タスクを説明する指示と、文脈のある入力の組み合わせです。要求を適切に満たす応答を書きなさい。

### 入力:
{input}

### 応答:
""".format(
            input=user_msg["content"].strip()
        )

    prompt = prompt.lstrip("\n")

    return ChatFormatterResponse(prompt)


# Tricky chat formats that require custom chat handlers


@register_chat_completion_handler("functionary")
def functionary_chat_handler(
    llama: llama.Llama,
    messages: List[llama_types.ChatCompletionRequestMessage],
    functions: Optional[List[llama_types.ChatCompletionFunction]] = None,
    function_call: Optional[llama_types.ChatCompletionRequestFunctionCall] = None,
    tools: Optional[List[llama_types.ChatCompletionTool]] = None,
    tool_choice: Optional[llama_types.ChatCompletionToolChoiceOption] = None,
    temperature: float = 0.2,
    top_p: float = 0.95,
    top_k: int = 40,
    min_p: float = 0.05,
    typical_p: float = 1.0,
    stream: bool = False,
    stop: Optional[Union[str, List[str]]] = [],
    response_format: Optional[llama_types.ChatCompletionRequestResponseFormat] = None,
    max_tokens: Optional[int] = None,
    presence_penalty: float = 0.0,
    frequency_penalty: float = 0.0,
    repeat_penalty: float = 1.1,
    tfs_z: float = 1.0,
    mirostat_mode: int = 0,
    mirostat_tau: float = 5.0,
    mirostat_eta: float = 0.1,
    model: Optional[str] = None,
    logits_processor: Optional[llama.LogitsProcessorList] = None,
    grammar: Optional[llama.LlamaGrammar] = None,
    **kwargs,  # type: ignore
) -> Union[llama_types.ChatCompletion, Iterator[llama_types.ChatCompletionChunk]]:
    SYSTEM_MESSAGE = """A chat between a curious user and an artificial intelligence assistant. The assistant gives helpful, detailed, and polite answers to the user's questions. The assistant calls functions with appropriate input when necessary"""

    def generate_type_definition(
        param: Dict[str, llama_types.JsonType], indent_level: int, shared_defs
    ) -> str:
        indent = "  " * indent_level
        if "$ref" in param:
            # Reference to a shared definition
            ref_name = param["$ref"].split("/")[
                -1
            ]  # Extract the type name from the reference
            return ref_name
        elif param.get("type") == "array":
            items = param.get("items", {})
            item_type = generate_type_definition(items, indent_level + 1, shared_defs)
            return f"Array<{item_type}>"
        elif param.get("type") == "object":
            properties = param.get("properties", {})
            nested_schema = "{\n"
            for nested_param_name, nested_param in properties.items():
                nested_param_type = generate_type_definition(
                    nested_param, indent_level + 1, shared_defs
                )
                nested_schema += (
                    f"{indent}  {nested_param_name}: {nested_param_type},\n"
                )
            nested_schema += indent + "}"
            return nested_schema
        elif "enum" in param:
            # Enum type
            return " | ".join([f'"{enum_value}"' for enum_value in param["enum"]])
        else:
            # Simple type
            return param.get("type", "any")

    def generate_shared_definitions(shared_defs, indent_level: int) -> str:
        indent = "  " * indent_level
        shared_definitions = ""
        for def_name, def_properties in shared_defs.items():
            shared_definitions += f"{indent}type {def_name} = "
            if def_properties.get("type") == "object":
                shared_definitions += generate_type_definition(
                    def_properties, indent_level, shared_defs
                )
            elif "enum" in def_properties:
                # Enum type
                shared_definitions += " | ".join(
                    [f'"{enum_value}"' for enum_value in def_properties["enum"]]
                )
            shared_definitions += ";\n"
        return shared_definitions

    def generate_schema_from_functions(functions, namespace="functions") -> str:
        schema = (
            "// Supported function definitions that should be called when necessary.\n"
        )
        schema += f"namespace {namespace} {{\n\n"

        # Generate shared definitions
        shared_definitions = {}
        for function in functions:
            parameters = function.get("parameters", {})
            shared_definitions.update(parameters.get("$defs", {}))

        schema += generate_shared_definitions(shared_definitions, 1)

        for function in functions:
            function_name = function["name"]
            description = function.get("description", "")
            parameters = function.get("parameters", {})
            required_params = parameters.get("required", [])

            schema += f"  // {description}\n"
            schema += f"  type {function_name} = (_: {{\n"

            for param_name, param in parameters.get("properties", {}).items():
                param_description = param.get("description", "")
                param_type = generate_type_definition(param, 2, shared_definitions)
                optional_indicator = "" if param_name in required_params else "?"
                schema += f"    // {param_description}\n"
                schema += f"    {param_name}{optional_indicator}: {param_type},\n"
            schema += "  }) => any;\n\n"

        schema += "}} // namespace {}\n".format(namespace)
        return schema

    def prepare_messages_for_inference(
        messages: List[llama_types.ChatCompletionRequestMessage],
        functions: Optional[List[llama_types.ChatCompletionFunctions]] = None,
        tools: Optional[List[llama_types.ChatCompletionTool]] = None,
    ):
        all_messages: List[llama_types.ChatCompletionRequestMessage] = []
        if functions is not None:
            all_messages.append(
                llama_types.ChatCompletionRequestSystemMessage(
                    role="system", content=generate_schema_from_functions(functions)
                )
            )

        if tools is not None:
            all_messages.append(
                llama_types.ChatCompletionRequestSystemMessage(
                    role="system",
                    content=generate_schema_from_functions(
                        [
                            tool["function"]
                            for tool in tools
                            if tool["type"] == "function"
                        ]
                    ),
                )
            )

        all_messages.append(
            llama_types.ChatCompletionRequestSystemMessage(
                role="system", content=SYSTEM_MESSAGE
            )
        )

        for message in messages:
            # Function call responses
            if message["role"] == "function" and "name" in message:
                message["name"] = f"functions.{message['name']}"
            # Function call requests by assistant
            if "function_call" in message:
                message["function_call"][
                    "name"
                ] = f"functions.{message['function_call']['name']}"
            all_messages.append(message)

        all_messages.append(
            llama_types.ChatCompletionRequestAssistantMessage(
                role="assistant", content=None
            )
        )

        def message_to_str(msg: llama_types.ChatCompletionRequestMessage):
            if msg["role"] == "system":
                return f"system:\n{msg['content']}\n"

            elif msg["role"] == "function" and "name" in msg:
                return f"function name={msg['name']}:\n{msg['content']}\n"
            elif msg["role"] == "function" and "function_call" in msg:
                return f"function name={msg['function_call']['name']}:\n{msg['function_call']['arguments']}\n"
            elif msg["role"] == "tool":
                if msg["content"] is not None:
                    return f"function name={msg['tool_call_id']}:\n{msg['content']}\n"
                else:
                    return f"function name={msg['tool_call_id']}\n"
            elif msg["role"] == "user":
                if msg["content"] is None:
                    return "user:\n</s></s>\n"
                else:
                    return f"user:\n</s>{msg['content']}</s>\n"
            elif msg["role"] == "assistant":
                if msg["content"] is not None and "function_call" in msg:
                    return f"assistant:\n{msg['content']}\nassistant to={msg['function_call']['name']}:\n{msg['function_call']['arguments']}</s>\n"
                elif "function_call" in msg:
                    return f"assistant to={msg['function_call']['name']}:\n{msg['function_call']['arguments']}</s>\n"
                elif "tool_calls" in msg and len(msg["tool_calls"]) > 0:
                    for tool_call in msg[
                        "tool_calls"
                    ]:  # NOTE: probably doesn't work with the functionary model
                        return f"assistant to={tool_call['id']}:\n{tool_call['function']['arguments']}</s>\n"
                elif msg["content"] is None:
                    return "assistant"
                else:
                    return f"assistant:\n{msg['content']}\n"
            else:
                raise ValueError(f"Unsupported role: {msg['role']}")

        return "".join([message_to_str(msg) for msg in all_messages])

    if tools is not None:
        functions = [tool["function"] for tool in tools if tool["type"] == "function"]

    if tool_choice is not None:
        function_call = (
            tool_choice if isinstance(tool_choice, str) else tool_choice["function"]
        )

    prompt = prepare_messages_for_inference(messages, functions, tools)

    if function_call is None and (functions is None or len(functions) == 0):
        completion_or_completion_chunks = llama.create_completion(
            prompt=prompt + ":\n",
            temperature=temperature,
            top_p=top_p,
            top_k=top_k,
            min_p=min_p,
            typical_p=typical_p,
            stream=stream,
            stop=["user:", "</s>"],
            max_tokens=max_tokens,
            presence_penalty=presence_penalty,
            frequency_penalty=frequency_penalty,
            repeat_penalty=repeat_penalty,
            tfs_z=tfs_z,
            mirostat_mode=mirostat_mode,
            mirostat_tau=mirostat_tau,
            mirostat_eta=mirostat_eta,
            model=model,
            logits_processor=logits_processor,
            grammar=grammar,
        )
        return _convert_completion_to_chat(completion_or_completion_chunks, stream=stream)  # type: ignore

    if function_call is None or (
        isinstance(function_call, str) and function_call == "auto"
    ):
        stop = "\n"
        completion: llama_types.Completion = llama.create_completion(
            prompt=prompt, stop=stop, stream=False
        )  # type: ignore
        completion_text = completion["choices"][0]["text"]
        # strip " to=functions." and ending ":"
        function_call = completion_text.split(".")[-1][:-1]
        new_prompt = prompt + completion_text + stop
    elif isinstance(function_call, str) and function_call != "none":
        new_prompt = prompt + f":\n"
    elif isinstance(function_call, dict):
        new_prompt = prompt + f" to=functions.{function_call['name']}:\n"
        function_call = function_call["name"]
    else:
        new_prompt = prompt + f":\n"

    function_body = None
    for function in functions or []:
        if function["name"] == function_call:
            function_body = function["parameters"]
            break
    for tool in tools or []:
        if tool["type"] == "function" and tool["function"]["name"] == function_call:
            function_body = tool["function"]["parameters"]
            break

    if function_body is not None:
        try:
            with suppress_stdout_stderr(disable=llama.verbose):
                grammar_text = llama_grammar.json_schema_to_gbnf(
                    json.dumps(function_body)
                )
                grammar = llama_grammar.LlamaGrammar.from_string(
                    llama_grammar.json_schema_to_gbnf(json.dumps(function_body)),
                    verbose=llama.verbose,
                )
                print(grammar_text)
        except Exception as e:
            if llama.verbose:
                print(
                    "Failed to parse function body as JSON schema, falling back to default grammar"
                )
                print(e)
            with suppress_stdout_stderr(disable=llama.verbose):
                grammar = llama_grammar.LlamaGrammar.from_string(
                    llama_grammar.JSON_GBNF,
                    verbose=llama.verbose,
                )
    else:
        with suppress_stdout_stderr(disable=llama.verbose):
            grammar = llama_grammar.LlamaGrammar.from_string(
                llama_grammar.JSON_GBNF, verbose=llama.verbose
            )

    completion: llama_types.Completion = llama.create_completion(
        prompt=new_prompt,
        stop=["user:", "</s>"],
        stream=False,
        grammar=grammar,
        max_tokens=max_tokens,
        temperature=temperature,
        top_p=top_p,
        top_k=top_k,
        min_p=min_p,
        typical_p=typical_p,
        presence_penalty=presence_penalty,
        frequency_penalty=frequency_penalty,
        repeat_penalty=repeat_penalty,
        tfs_z=tfs_z,
        mirostat_mode=mirostat_mode,
        mirostat_tau=mirostat_tau,
        mirostat_eta=mirostat_eta,
        model=model,
        logits_processor=logits_processor,
    )  # type: ignore

    assert "usage" in completion
    assert isinstance(function_call, str)
    assert stream is False  # TODO: support stream mode

    if llama.verbose:
        print(new_prompt)
        print(completion["choices"][0]["text"])

    # TODO: support stream mode
    return llama_types.CreateChatCompletionResponse(
        id="chat" + completion["id"],
        object="chat.completion",
        created=completion["created"],
        model=completion["model"],
        choices=[
            {
                "index": 0,
                "message": {
                    "role": "assistant",
                    "content": None,
                    "function_call": {
                        "name": function_call,
                        "arguments": completion["choices"][0]["text"],
                    },
                    "tool_calls": [
                        {
                            "id": function_call,
                            "type": "function",
                            "function": {
                                "name": function_call,
                                "arguments": completion["choices"][0]["text"],
                            },
                        }
                    ],
                },
                "logprobs": completion["choices"][0]["logprobs"],
                "finish_reason": "tool_calls",
            }
        ],
        usage=completion["usage"],
    )


@register_chat_completion_handler("functionary-v1")
@register_chat_completion_handler("functionary-v2")
def functionary_v1_v2_chat_handler(
    llama: llama.Llama,
    messages: List[llama_types.ChatCompletionRequestMessage],
    functions: Optional[List[llama_types.ChatCompletionFunction]] = None,
    function_call: Optional[llama_types.ChatCompletionRequestFunctionCall] = None,
    tools: Optional[List[llama_types.ChatCompletionTool]] = None,
    tool_choice: Optional[llama_types.ChatCompletionToolChoiceOption] = None,
    temperature: float = 0.2,
    top_p: float = 0.95,
    top_k: int = 40,
    min_p: float = 0.05,
    typical_p: float = 1.0,
    stream: bool = False,
    stop: Optional[Union[str, List[str]]] = [],
    response_format: Optional[llama_types.ChatCompletionRequestResponseFormat] = None,
    max_tokens: Optional[int] = None,
    presence_penalty: float = 0.0,
    frequency_penalty: float = 0.0,
    repeat_penalty: float = 1.1,
    tfs_z: float = 1.0,
    mirostat_mode: int = 0,
    mirostat_tau: float = 5.0,
    mirostat_eta: float = 0.1,
    model: Optional[str] = None,
    logits_processor: Optional[llama.LogitsProcessorList] = None,
    grammar: Optional[llama.LlamaGrammar] = None,
    **kwargs,  # type: ignore
) -> Union[llama_types.ChatCompletion, Iterator[llama_types.ChatCompletionChunk]]:
    SYSTEM_MESSAGE = """A chat between a curious user and an artificial intelligence assistant. The assistant gives helpful, detailed, and polite answers to the user's questions. The assistant calls functions with appropriate input when necessary"""

    tokenizer = llama.tokenizer_
    assert hasattr(
        tokenizer, "hf_tokenizer"
    ), "Please provide a valid hf_tokenizer_path from https://huggingface.co/meetkai when initializing the Llama class"
    from transformers import AutoTokenizer

    if "<|START_OF_FUNCTION_CALL|>" in tokenizer.hf_tokenizer.additional_special_tokens:
        version = "v1"
        END_SYSTEM_TOKEN = "<|END_OF_SYSTEM|>"
        END_USER_TOKEN = "<|END_OF_USER|>"
        END_ASSISTANT_TOKEN = "<|END_OF_ASSISTANT|>"
        END_FUNCTION_RESULT_TOKEN = "<|END_OF_FUNCTION_RESULT|>"
        START_FUNCTION_CALL_TOKEN = "<|START_OF_FUNCTION_CALL|>"
        END_FUNCTION_CALL_TOKEN = "<|END_OF_FUNCTION_CALL|>"
    else:
        version = "v2"
        RECIPIENT_TOKEN = "<|recipient|>"
        FROM_TOKEN = "<|from|>"
        STOP_TOKEN = "<|stop|>"
        CONTENT_TOKEN = "<|content|>"

    def generate_type_definition(
        param: Dict[str, llama_types.JsonType], indent_level: int, shared_defs
    ) -> str:
        indent = "  " * indent_level
        if "$ref" in param:
            # Reference to a shared definition
            ref_name = param["$ref"].split("/")[
                -1
            ]  # Extract the type name from the reference
            return ref_name
        elif param.get("type") == "array":
            items = param.get("items", {})
            item_type = generate_type_definition(items, indent_level + 1, shared_defs)
            return f"Array<{item_type}>"
        elif param.get("type") == "object":
            properties = param.get("properties", {})
            nested_schema = "{\n"
            for nested_param_name, nested_param in properties.items():
                nested_param_type = generate_type_definition(
                    nested_param, indent_level + 1, shared_defs
                )
                nested_schema += (
                    f"{indent}  {nested_param_name}: {nested_param_type},\n"
                )
            nested_schema += indent + "}"
            return nested_schema
        elif "enum" in param:
            # Enum type
            return " | ".join([f'"{enum_value}"' for enum_value in param["enum"]])
        else:
            # Simple type
            return param.get("type", "any")

    def generate_shared_definitions(shared_defs, indent_level: int) -> str:
        indent = "  " * indent_level
        shared_definitions = ""
        for def_name, def_properties in shared_defs.items():
            shared_definitions += f"{indent}type {def_name} = "
            if def_properties.get("type") == "object":
                shared_definitions += generate_type_definition(
                    def_properties, indent_level, shared_defs
                )
            elif "enum" in def_properties:
                # Enum type
                shared_definitions += " | ".join(
                    [f'"{enum_value}"' for enum_value in def_properties["enum"]]
                )
            shared_definitions += ";\n"
        return shared_definitions

    def generate_schema_from_functions(functions, namespace="functions") -> str:
        schema = (
            "// Supported function definitions that should be called when necessary.\n"
        )
        schema += f"namespace {namespace} {{\n\n"

        # Generate shared definitions
        shared_definitions = {}
        for function in functions:
            parameters = function.get("parameters", {})
            shared_definitions.update(parameters.get("$defs", {}))

        schema += generate_shared_definitions(shared_definitions, 1)

        for function in functions:
            function_name = function["name"]
            description = function.get("description", "")
            parameters = function.get("parameters", {})
            required_params = parameters.get("required", [])

            schema += f"// {description}\n"
            schema += f"type {function_name} = (_: {{\n"

            for param_name, param in parameters.get("properties", {}).items():
                param_description = param.get("description", "")
                param_type = generate_type_definition(param, 2, shared_definitions)
                optional_indicator = "" if param_name in required_params else "?"
                schema += f"// {param_description}\n"
                schema += f"{param_name}{optional_indicator}: {param_type},\n"
            schema += "}) => any;\n\n"

        schema += "}} // namespace {}".format(namespace)
        return schema

    def prepare_messages_for_inference(
        messages: List[llama_types.ChatCompletionRequestMessage],
        tokenizer: AutoTokenizer,
        version: Literal["v1", "v2"],
        functions: Optional[List[llama_types.ChatCompletionFunctions]] = None,
        tools: Optional[List[llama_types.ChatCompletionTool]] = None,
        tool_choice: Union[Dict, str] = "auto",
    ):
        all_messages: List[llama_types.ChatCompletionRequestMessage] = []
        if tool_choice == "none":
            all_messages.append(
                llama_types.ChatCompletionRequestSystemMessage(
                    role="system", content=generate_schema_from_functions([])
                )
            )
        else:
            if functions is not None:
                all_messages.append(
                    llama_types.ChatCompletionRequestSystemMessage(
                        role="system", content=generate_schema_from_functions(functions)
                    )
                )
            elif tools is not None and tool_choice != "none":
                all_messages.append(
                    llama_types.ChatCompletionRequestSystemMessage(
                        role="system",
                        content=generate_schema_from_functions(
                            [
                                tool["function"]
                                for tool in tools
                                if tool["type"] == "function"
                            ]
                        ),
                    )
                )

        all_messages.append(
            llama_types.ChatCompletionRequestSystemMessage(
                role="system", content=SYSTEM_MESSAGE
            )
        )

        for message in messages:
            # Function call responses
            if message["role"] == "function" and "name" in message:
                message["name"] = f"functions.{message['name']}"
            # Function call requests by assistant
            if "function_call" in message:
                message["function_call"][
                    "name"
                ] = f"functions.{message['function_call']['name']}"
            all_messages.append(message)

        if version == "v1":
            suffix = "assistant:\n"
        else:
            suffix = "<|from|>assistant\n<|recipient|>"

        return (
            tokenizer.hf_tokenizer.apply_chat_template(all_messages, tokenize=False)
            + suffix
        )

    if tools is not None:
        functions = [tool["function"] for tool in tools if tool["type"] == "function"]

    if tool_choice is not None:
        function_call = (
            tool_choice if isinstance(tool_choice, str) else tool_choice["function"]
        )
    elif function_call is not None:
        pass
    else:
        function_call = "auto"

    prompt = prepare_messages_for_inference(
        messages, tokenizer, version, functions, tools, function_call
    )

    # If no tools/functions are provided
    if function_call == "none" or functions is None or len(functions) == 0:
        if version == "v1":
            stop = END_ASSISTANT_TOKEN
        else:
            stop = STOP_TOKEN
            prompt += "all\n<|content|>"

        completion_or_completion_chunks = llama.create_completion(
            prompt=prompt,
            temperature=temperature,
            top_p=top_p,
            top_k=top_k,
            min_p=min_p,
            typical_p=typical_p,
            stream=stream,
            stop=stop,
            max_tokens=max_tokens,
            presence_penalty=presence_penalty,
            frequency_penalty=frequency_penalty,
            repeat_penalty=repeat_penalty,
            tfs_z=tfs_z,
            mirostat_mode=mirostat_mode,
            mirostat_tau=mirostat_tau,
            mirostat_eta=mirostat_eta,
            model=model,
            logits_processor=logits_processor,
            grammar=grammar,
        )
        if stream is False:
            completion_or_completion_chunks["choices"][0]["text"] = completion_or_completion_chunks["choices"][0]["text"].lstrip()
        return _convert_completion_to_chat(completion_or_completion_chunks, stream=stream)  # type: ignore

    def get_grammar(function_call):
        function_body = None
        for function in functions or []:
            if function["name"] == function_call:
                function_body = function["parameters"]
                break
        for tool in tools or []:
            if tool["type"] == "function" and tool["function"]["name"] == function_call:
                function_body = tool["function"]["parameters"]
                break

        try:
            with suppress_stdout_stderr(disable=llama.verbose):
                grammar_text = llama_grammar.json_schema_to_gbnf(
                    json.dumps(function_body)
                )
                grammar = llama_grammar.LlamaGrammar.from_string(
                    llama_grammar.json_schema_to_gbnf(json.dumps(function_body))
                )
                print(grammar_text)
        except Exception as e:
            if llama.verbose:
                print(
                    "Failed to parse function body as JSON schema, falling back to default grammar"
                )
                print(e)
            with suppress_stdout_stderr(disable=llama.verbose):
                grammar = llama_grammar.LlamaGrammar.from_string(
                    llama_grammar.JSON_GBNF, verbose=llama.verbose
                )

        return grammar

    def create_completion(prompt, stop, grammar):
        completion = cast(llama_types.Completion, llama.create_completion(
            prompt=prompt,
            temperature=temperature,
            top_p=top_p,
            top_k=top_k,
            min_p=min_p,
            typical_p=typical_p,
            stream=stream,
            stop=stop,
            max_tokens=max_tokens,
            presence_penalty=presence_penalty,
            frequency_penalty=frequency_penalty,
            repeat_penalty=repeat_penalty,
            tfs_z=tfs_z,
            mirostat_mode=mirostat_mode,
            mirostat_tau=mirostat_tau,
            mirostat_eta=mirostat_eta,
            model=model,
            logits_processor=logits_processor,
            grammar=grammar,
        ))

        return completion

    content = ""
    function_calls, function_bodies = [], []
    completion_tokens = 0
    
    def generate_streaming(tools, functions, function_call, prompt):
        assert version == "v2", "Streaming for v1 is not supported"
        
        chunk_id, chunk_created = None, None
        
        # If tool_choice/function_call is provided
        if isinstance(function_call, dict):
            prompt += f"{function_call['name']}\n{CONTENT_TOKEN}"
            grammar = get_grammar(function_call["name"])
            stops = [STOP_TOKEN, FROM_TOKEN]
            tool_id = "".join([random.choice(string.ascii_letters + string.digits) for _ in range(24)])
            completion = create_completion(prompt=prompt, stop=stops, grammar=grammar)
            completion_text = ""
            first = True
            for chunk in completion:
                # Yield the tool/function name first
                if first:
                    if tools is not None:
                        func_call_dict = {
                            "tool_calls": [
                                {
                                    "index": 0,
                                    "id": "call_" + tool_id,
                                    "type": "function",
                                    "function": {"name": function_call["name"], "arguments": ""},
                                }
                            ]
                        }
                    else:
                        func_call_dict = {"function_call": {"name": function_call["name"], "arguments": ""}}
                    yield llama_types.CreateChatCompletionStreamResponse(
                        id="chat" + chunk["id"],
                        object="chat.completion.chunk",
                        created=chunk["created"],
                        model=chunk["model"],
                        choices=[
                            {"index": 0, "logprobs": None, "delta": {"role": None, "content": None, **func_call_dict}}
                        ],
                    )
                    first = False
                if tools is not None:
                    func_call_dict = {
                        "tool_calls": [
                            {
                                "index": 0,
                                "id": "call_" + tool_id,
                                "type": "function",
                                "function": {
                                    "name": None,
                                    "arguments": chunk["choices"][0]["text"].rstrip(),
                                },
                            }
                        ]
                    }
                else:
                    func_call_dict = {"function_call": {"name": None, "arguments": chunk["choices"][0]["text"].rstrip()}}
                if len(chunk["choices"][0]["text"].rstrip()) > 0:
                    yield llama_types.CreateChatCompletionStreamResponse(
                        id="chat" + chunk["id"],
                        object="chat.completion.chunk",
                        created=chunk["created"],
                        model=chunk["model"],
                        choices=[
                            {
                                "index": 0,
                                "logprobs": chunk["choices"][0]["logprobs"],
                                "delta": {
                                    "role": None,
                                    "content": None,
                                    **func_call_dict,
                                },
                            }
                        ],
                    )
            # Yield tool_call/function_call stop message
            yield llama_types.CreateChatCompletionStreamResponse(
                id="chat" + chunk["id"],
                object="chat.completion.chunk",
                created=chunk["created"],
                model=chunk["model"],
                choices=[
                    {
                        "index": 0,
                        "finish_reason": "tool_calls" if tools is not None else "function_call",
                        "logprobs": None,
                        "delta": {
                            "role": None, "content": None, "function_call": None, "tool_calls": None
                        },
                    }
                ],
            )
        # If "auto" or no tool_choice/function_call
        elif isinstance(function_call, str) and function_call == "auto":
            tool_index = 0
            while True:
                # Generate function name first
                grammar = None
                stops = CONTENT_TOKEN
                completion = create_completion(prompt=prompt, stop=stops, grammar=grammar)
                completion_text = ""
                for chunk in completion:
                    completion_text += chunk["choices"][0]["text"]
                if chunk_id is None:
                    chunk_id = chunk["id"]
                if chunk_created is None:
                    chunk_created = chunk["created"]
                function_name = completion_text.strip()
                if function_name == "all":
                    prompt += "all\n<|content|>"
                    # Yield the first empty message for content
                    yield llama_types.CreateChatCompletionStreamResponse(
                        id="chat" + chunk_id,
                        model=chunk["model"],
                        created=chunk_created,
                        object="chat.completion.chunk",
                        choices=[
                            {
                                "index": 0,
                                "delta": {"role": "assistant", "content": ""},
                                "logprobs": None,
                                "finish_reason": None,
                            }
                        ],
                    )
                else:
                    prompt += f"{function_name}\n<|content|>"
                    grammar = get_grammar(function_name)
                    tool_id = "".join([random.choice(string.ascii_letters + string.digits) for _ in range(24)])
                    if tools is not None:
                        func_call_dict = {
                            "tool_calls": [
                                {
                                    "index": tool_index,
                                    "id": "call_" + tool_id,
                                    "type": "function",
                                    "function": {"name": function_name, "arguments": ""},
                                }
                            ]
                        }
                    else:
                        func_call_dict = {"function_call": {"name": function_name, "arguments": ""}}
                    # Stream function name
                    yield llama_types.CreateChatCompletionStreamResponse(
                        id="chat" + chunk_id,
                        object="chat.completion.chunk",
                        created=chunk_created,
                        model=chunk["model"],
                        choices=[
                            {
                                "index": 0,
                                "logprobs": chunk["choices"][0]["logprobs"],
                                "delta": {
                                    "role": "assistant",
                                    "content": None,
                                    **func_call_dict,
                                },
                            }
                        ],
                    )
                # Generate content
                stops = [RECIPIENT_TOKEN, STOP_TOKEN]
                completion = create_completion(prompt=prompt, stop=stops, grammar=grammar)
                if function_name == "all":
                    completion_text = ""
                    stop_sequence, buffer, is_end = "\n<|from|>assistant\n<|recipient|>", [], False
                    for i, chunk in enumerate(completion):
                        completion_text += chunk["choices"][0]["text"]
                        if is_end:
                            buffer.append(chunk["choices"][0]["text"].strip(" "))
                            if stop_sequence.startswith("".join(buffer)):
                                continue
                            else:
                                buffer.pop()
                                while len(buffer) > 0:
                                    yield llama_types.CreateChatCompletionStreamResponse(
                                        id="chat" + chunk_id,
                                        object="chat.completion.chunk",
                                        created=chunk_created,
                                        model=chunk["model"],
                                        choices=[
                                            {
                                                "index": 0,
                                                "logprobs": chunk["choices"][0]["logprobs"],
                                                "delta": {
                                                    "role": "assistant", "content": buffer.pop(0)
                                                },
                                            }
                                        ],
                                    )
                                is_end = False
                        elif chunk["choices"][0]["text"] == "\n":
                            is_end = True
                            buffer.append(chunk["choices"][0]["text"].strip(" "))
                            continue

                        if len(buffer) == 0 and len(chunk["choices"][0]["text"]) > 0:
                            yield llama_types.CreateChatCompletionStreamResponse(
                                id="chat" + chunk_id,
                                object="chat.completion.chunk",
                                created=chunk_created,
                                model=chunk["model"],
                                choices=[
                                    {
                                        "index": 0,
                                        "logprobs": chunk["choices"][0]["logprobs"],
                                        "delta": {
                                            "role": "assistant",
                                            "content": chunk["choices"][0]["text"] if i > 0 else chunk["choices"][0]["text"].lstrip()
                                        },
                                    }
                                ],
                            )
                    # Check whether the model wants to generate another turn
                    if "<|from|> assistant" in completion_text or "<|from|>assistant" in completion_text:
                        if completion_text.endswith("\n<|from|>assistant\n"):
                            cleaned_completion_text = completion_text[:-len("\n<|from|>assistant\n")].strip()
                        elif completion_text.endswith("\n<|from|> assistant\n"):
                            cleaned_completion_text = completion_text[:-len("\n<|from|> assistant\n")].strip()
                        else:
                            cleaned_completion_text = completion_text.strip()
                        prompt += f"{cleaned_completion_text}\n<|from|>assistant\n<|recipient|>"
                    else:
                        # Yield stop message
                        yield llama_types.CreateChatCompletionStreamResponse(
                            id="chat" + chunk_id,
                            model=chunk["model"],
                            created=chunk_created,
                            object="chat.completion.chunk",
                            choices=[
                                {
                                    "index": 0,
                                    "delta": {},
                                    "logprobs": None,
                                    "finish_reason": "stop",
                                }
                            ],
                        )
                        break
                else:
                    # Check whether the model wants to generate another turn
                    completion_text = ""
                    for chunk in completion:
                        completion_text += chunk["choices"][0]["text"]
                        if len(chunk["choices"][0]["text"].rstrip()) > 0:
                            if tools is not None:
                                func_call_dict = {
                                    "tool_calls": [
                                        {
                                            "index": tool_index,
                                            "id": "call_" + tool_id,
                                            "type": "function",
                                            "function": {
                                                "name": None,
                                                "arguments": chunk["choices"][0]["text"].rstrip(),
                                            },
                                        }
                                    ]
                                }
                            else:
                                func_call_dict = {"function_call": {"name": None, "arguments": chunk["choices"][0]["text"].rstrip()}}
                            yield llama_types.CreateChatCompletionStreamResponse(
                                id="chat" + chunk_id,
                                object="chat.completion.chunk",
                                created=chunk_created,
                                model=chunk["model"],
                                choices=[
                                    {
                                        "index": 0,
                                        "logprobs": chunk["choices"][0]["logprobs"],
                                        "delta": {
                                            "role": None,
                                            "content": None,
                                            **func_call_dict,
                                        },
                                    }
                                ],
                            )
                    prompt += completion_text.strip()
                    grammar = None
                    completion = create_completion(prompt=prompt, stop=stops, grammar=grammar)
                    completion_text += "".join([chunk["choices"][0]["text"] for chunk in completion])
                    if ("<|from|> assistant" in completion_text or "<|from|>assistant" in completion_text) and tools is not None:
                        prompt += "\n<|from|>assistant\n<|recipient|>"
                        tool_index += 1
                    else:
                        # Yield tool_call/function_call stop message
                        yield llama_types.CreateChatCompletionStreamResponse(
                            id="chat" + chunk_id,
                            object="chat.completion.chunk",
                            created=chunk_created,
                            model=chunk["model"],
                            choices=[
                                {
                                    "index": 0,
                                    "finish_reason": "tool_calls" if tools is not None else "function_call",
                                    "logprobs": None,
                                    "delta": {
                                        "role": None, "content": None, "function_call": None, "tool_calls": None
                                    },
                                }
                            ],
                        )
                        break
        
    if stream is not False:
        return generate_streaming(
            tools=tools, functions=functions, function_call=function_call, prompt=prompt
        )
    else:
        if version == "v1":
            # If no or "auto" tool_choice/function_call
            if isinstance(function_call, str) and function_call == "auto":
                stops = ["\n", END_ASSISTANT_TOKEN]
            # If tool_choice/function_call is provided
            elif isinstance(function_call, dict):
                prompt += f"{START_FUNCTION_CALL_TOKEN}{function_call['name']}:\n"
                stops = END_FUNCTION_CALL_TOKEN
                function_call = function_call["name"]
                function_calls.append(function_call)
                grammar = get_grammar(function_call)
            else:
                prompt = prompt
                stops = ["\n", END_ASSISTANT_TOKEN]

            completion = create_completion(prompt=prompt, stop=stops, grammar=grammar)
            completion_text = completion["choices"][0]["text"]
            completion_tokens += completion["usage"]["completion_tokens"]
            

            # If the generation does not involve a function call
            if (
                START_FUNCTION_CALL_TOKEN not in prompt
                and START_FUNCTION_CALL_TOKEN not in completion_text
            ):
                completion["usage"]["completion_tokens"] = completion_tokens
                return _convert_completion_to_chat(completion, stream=stream)  # type: ignore
            # If the generation involves a function call in completion, generate the parameters
            elif (
                START_FUNCTION_CALL_TOKEN not in prompt
                and START_FUNCTION_CALL_TOKEN in completion_text
            ):
                prompt += (
                    completion_text.replace(
                        f"{START_FUNCTION_CALL_TOKEN} ", START_FUNCTION_CALL_TOKEN
                    )
                    + "\n"
                )
                function_calls.append(
                    completion_text.split(START_FUNCTION_CALL_TOKEN)[-1][:-1].strip()
                )
                grammar = get_grammar(function_calls[-1])
                completion = create_completion(prompt=prompt, stop=END_FUNCTION_CALL_TOKEN, grammar=grammar)
                completion_tokens += completion["usage"]["completion_tokens"]
                function_bodies.append(completion["choices"][0]["text"].strip())
            # If the prompt involves a function call, just append generated parameters to function_bodies
            else:
                function_bodies.append(completion_text.strip())
        else:
            # If tool_choice/function_call is provided
            if isinstance(function_call, dict):
                prompt += f"{function_call['name']}\n{CONTENT_TOKEN}"
                function_call = function_call["name"]
                function_calls.append(function_call)
                grammar = get_grammar(function_call)
                stops = [STOP_TOKEN, FROM_TOKEN]
                completion = create_completion(prompt=prompt, stop=stops, grammar=grammar)
                completion_text = completion["choices"][0]["text"]
                completion_tokens += completion["usage"]["completion_tokens"]
                function_bodies.append(completion_text.strip())
            # If "auto" or no tool_choice/function_call
            elif isinstance(function_call, str) and function_call == "auto":
                while True:
                    # Generate function name first
                    grammar = None
                    stops = CONTENT_TOKEN
                    completion = create_completion(prompt=prompt, stop=stops, grammar=grammar)
                    completion_text = completion["choices"][0]["text"]
                    completion_tokens += completion["usage"]["completion_tokens"]
                    function_name = completion_text.strip()
                    if function_name == "all":
                        prompt += "all\n<|content|>"
                    else:
                        function_call = completion_text.strip()
                        prompt += f"{function_call}\n<|content|>"
                        function_calls.append(function_call)
                        grammar = get_grammar(function_call)
                    # Generate content
                    stops = [RECIPIENT_TOKEN, STOP_TOKEN]
                    completion = create_completion(prompt=prompt, stop=stops, grammar=grammar)
                    completion_text = completion["choices"][0]["text"]
                    completion_tokens += completion["usage"]["completion_tokens"]
                    if function_name == "all":
                        if completion_text.endswith("\n<|from|>assistant\n"):
                            content += completion_text[:-len("\n<|from|>assistant\n")]
                        if completion_text.endswith("\n<|from|> assistant\n"):
                            content += completion_text[-len("\n<|from|> assistant\n")]
                        else:
                            content += completion_text
                        content = content.lstrip()
                        # Check whether the model wants to generate another turn
                        if "<|from|> assistant" in completion_text or "<|from|>assistant" in completion_text:
                            if completion_text.endswith("\n<|from|>assistant\n"):
                                cleaned_completion_text = completion_text[:-len("\n<|from|>assistant\n")].strip()
                            elif completion_text.endswith("\n<|from|> assistant\n"):
                                cleaned_completion_text = completion_text[-len("\n<|from|> assistant\n")].strip()
                            else:
                                cleaned_completion_text = completion_text.strip()
                            prompt += f"{cleaned_completion_text}\n<|from|>assistant\n<|recipient|>"
                        else:
                            break
                    else:
                        function_bodies.append(completion_text.strip())
                        # Check whether the model wants to generate another turn
                        prompt += completion_text.strip()
                        grammar = None
                        completion = create_completion(prompt=prompt, stop=stops, grammar=grammar)
                        completion_tokens += completion["usage"]["completion_tokens"]
                        if "<|from|> assistant" in completion["choices"][0]["text"] or "<|from|>assistant" in completion["choices"][0]["text"]:
                            prompt += "\n<|from|>assistant\n<|recipient|>"
                        else:
                            break

        assert "usage" in completion
        assert len(function_calls) == len(function_bodies)

        tool_calls: List[llama_types.ChatCompletionMessageToolCall] = []
        for function_call, function_body in zip(function_calls, function_bodies):
            tool_calls.append(
                {
                    "id": "call_"
                    + "".join(
                        [
                            random.choice(string.ascii_letters + string.digits)
                            for _ in range(24)
                        ]
                    ),
                    "type": "function",
                    "function": {
                        "name": function_call,
                        "arguments": function_body,
                    },
                }
            )

        # TODO: support stream mode
        function_call_dict: Union[Dict[str, str], Dict[Literal["function_call"], llama_types.ChatCompletionRequestAssistantMessageFunctionCall]] = {}
        if len(tool_calls) > 0:
            if tools is not None:
                function_call_dict["tool_calls"] = tool_calls
            else:
                function_call_dict["function_call"] = {
                    "name": tool_calls[0]["function"]["name"],
                    "arguments": tool_calls[0]["function"]["arguments"],
                }
        completion["usage"]["completion_tokens"] = completion_tokens
        return llama_types.CreateChatCompletionResponse(
            id="chat" + completion["id"],
            object="chat.completion",
            created=completion["created"],
            model=completion["model"],
            choices=[
                {
                    "index": 0,
                    "logprobs": completion["choices"][0]["logprobs"],
                    "message": {
                        "role": "assistant",
                        "content": None if content == "" else content,
                        **function_call_dict,
                    },
                    "finish_reason": "tool_calls" if len(tool_calls) > 0 else "stop",
                }
            ],
            usage=completion["usage"],
        )


class Llava15ChatHandler:
    DEFAULT_SYSTEM_MESSAGE: Optional[str] =  "A chat between a curious human and an artificial intelligence assistant.  The assistant gives helpful, detailed, and polite answers to the human's questions."

    CHAT_FORMAT = (
        "{% for message in messages %}"
        "{% if message.role == 'system' %}"
        "{{ message.content }}"
        "{% endif %}"
        "{% if message.role == 'user' %}"
        "{% if message.content is string %}"
        "\nUSER: {{ message.content }}"
        "{% endif %}"
        "{% if message.content is iterable %}"
        "\nUSER: "

        "{% for content in message.content %}"
        "{% if content.type == 'image_url' and content.image_url is string %}"
        "{{ content.image_url }}"
        "{% endif %}"
        "{% if content.type == 'image_url' and content.image_url is mapping %}"
        "{{ content.image_url.url }}"
        "{% endif %}"
        "{% endfor %}"

        "{% for content in message.content %}"
        "{% if content.type == 'text' %}"
        "{{ content.text }}"
        "{% endif %}"
        "{% endfor %}"

        "{% endif %}"
        "{% endif %}"
        "{% if message.role == 'assistant' and message.content is not none %}"
        "\nASSISTANT: {{ message.content }}"
        "{% endif %}"
        "{% endfor %}"
        "{% if add_generation_prompt %}"
        "\nASSISTANT: "
        "{% endif %}"
    )

    def __init__(self, clip_model_path: str, verbose: bool = True):
        import llama_cpp.llava_cpp as llava_cpp

        self.clip_model_path = clip_model_path
        self.verbose = verbose

        self._llava_cpp = llava_cpp # TODO: Fix
        self._exit_stack = ExitStack()
        self._last_image_embed: Optional[llava_cpp.CtypesPointer[llava_cpp.llava_image_embed]] = None
        self._last_image_hash: Optional[int] = None

        if not os.path.exists(clip_model_path):
            raise ValueError(f"Clip model path does not exist: {clip_model_path}")

        with suppress_stdout_stderr(disable=self.verbose):
            clip_ctx = self._llava_cpp.clip_model_load(
                self.clip_model_path.encode(), 0
            )

            if clip_ctx is None:
                raise ValueError(f"Failed to load clip model: {clip_model_path}")
            
            self.clip_ctx = clip_ctx

            def clip_free():
                with suppress_stdout_stderr(disable=self.verbose):
                    self._llava_cpp.clip_free(self.clip_ctx)
            
            self._exit_stack.callback(clip_free)
        
        def last_image_embed_free():
            with suppress_stdout_stderr(disable=self.verbose):
                if self._last_image_embed is not None:
                    self._llava_cpp.llava_image_embed_free(self._last_image_embed)
                    self._last_image_embed = None

        self._exit_stack.callback(last_image_embed_free)

    def load_image(self, image_url: str) -> bytes:
        return self._load_image(image_url)

    def __call__(
        self,
        *,
        llama: llama.Llama,
        messages: List[llama_types.ChatCompletionRequestMessage],
        functions: Optional[List[llama_types.ChatCompletionFunction]] = None,
        function_call: Optional[llama_types.ChatCompletionRequestFunctionCall] = None,
        tools: Optional[List[llama_types.ChatCompletionTool]] = None,
        tool_choice: Optional[llama_types.ChatCompletionToolChoiceOption] = None,
        temperature: float = 0.2,
        top_p: float = 0.95,
        top_k: int = 40,
        min_p: float = 0.05,
        typical_p: float = 1.0,
        stream: bool = False,
        stop: Optional[Union[str, List[str]]] = [],
        seed: Optional[int] = None,
        response_format: Optional[
            llama_types.ChatCompletionRequestResponseFormat
        ] = None,
        max_tokens: Optional[int] = None,
        presence_penalty: float = 0.0,
        frequency_penalty: float = 0.0,
        repeat_penalty: float = 1.1,
        tfs_z: float = 1.0,
        mirostat_mode: int = 0,
        mirostat_tau: float = 5.0,
        mirostat_eta: float = 0.1,
        model: Optional[str] = None,
        logits_processor: Optional[llama.LogitsProcessorList] = None,
        grammar: Optional[llama.LlamaGrammar] = None,
        logit_bias: Optional[Dict[str, float]] = None,
        logprobs: Optional[bool] = None,
        top_logprobs: Optional[int] = None,
        **kwargs,  # type: ignore
    ) -> Union[
        llama_types.CreateChatCompletionResponse,
        Iterator[llama_types.CreateChatCompletionStreamResponse],
    ]:
        assert self.clip_ctx is not None

        system_prompt = _get_system_message(messages)
        if system_prompt == "" and self.DEFAULT_SYSTEM_MESSAGE is not None:
            messages = [llama_types.ChatCompletionRequestSystemMessage(role="system", content=self.DEFAULT_SYSTEM_MESSAGE)] + messages

        image_urls = self.get_image_urls(messages)
        template = ImmutableSandboxedEnvironment(
            trim_blocks=True,
            lstrip_blocks=True,
        ).from_string(self.CHAT_FORMAT)
        text = template.render(
            messages=messages,
            add_generation_prompt=True,
            eos_token=llama.detokenize([llama.token_eos()]),
            bos_token=llama.detokenize([llama.token_bos()]),
        )
        split_text = self.split_text_on_image_urls(text, image_urls)

        def embed_image_bytes(image_bytes: bytes):
            if self._last_image_embed is not None and self._last_image_hash is not None and hash(image_bytes) == self._last_image_hash:
                return self._last_image_embed
            with suppress_stdout_stderr(disable=self.verbose):
                # Free the previous image embed
                if self._last_image_embed is not None:
                    self._llava_cpp.llava_image_embed_free(self._last_image_embed)
                    self._last_image_embed = None
                    self._last_image_hash = None
                embed = (
                    self._llava_cpp.llava_image_embed_make_with_bytes(
                        self.clip_ctx,
                        llama.context_params.n_threads_batch,
                        (ctypes.c_uint8 * len(image_bytes)).from_buffer(bytearray(image_bytes)),
                        len(image_bytes),
                    )
                )
                self._last_image_embed = embed
                self._last_image_hash = hash(image_bytes)
                return embed

        # Evaluate prompt
        llama.reset()
        llama._ctx.kv_cache_clear()
        for type_, value in split_text:
            if type_ == "text":
                tokens = llama.tokenize(value.encode("utf8"), add_bos=False, special=True)
                if llama.n_tokens + len(tokens) > llama.n_ctx():
                    raise ValueError(f"Prompt exceeds n_ctx: {llama.n_tokens + len(tokens)} > {llama.n_ctx()}")
                llama.eval(tokens)
            else:
                image_bytes = self.load_image(value)
                embed = embed_image_bytes(image_bytes)
                if llama.n_tokens + embed.contents.n_image_pos > llama.n_ctx():
                    raise ValueError(f"Prompt exceeds n_ctx: {llama.n_tokens + embed.contents.n_image_pos} > {llama.n_ctx()}")
                n_past = ctypes.c_int(llama.n_tokens)
                n_past_p = ctypes.pointer(n_past)
                with suppress_stdout_stderr(disable=self.verbose):
                    self._llava_cpp.llava_eval_image_embed(
                        llama.ctx,
                        embed,
                        llama.n_batch,
                        n_past_p,
                    )
                # Required to avoid issues with hf tokenizer
                llama.input_ids[llama.n_tokens : n_past.value] = -1
                llama.n_tokens = n_past.value

        # Get prompt tokens to avoid a cache miss
        prompt = llama.input_ids[: llama.n_tokens].tolist()

        if response_format is not None and response_format["type"] == "json_object":
            grammar = _grammar_for_response_format(response_format)

        # Convert legacy functions to tools
        if functions is not None:
            tools = [
                {
                    "type": "function",
                    "function": function,
                }
                for function in functions
            ]

        # Convert legacy function_call to tool_choice
        if function_call is not None:
            if isinstance(function_call, str) and (
                function_call == "none" or function_call == "auto"
            ):
                tool_choice = function_call
            if isinstance(function_call, dict) and "name" in function_call:
                tool_choice = {
                    "type": "function",
                    "function": {
                        "name": function_call["name"],
                    },
                }

        tool = None
        if tool_choice is not None and isinstance(tool_choice, dict) and tools is not None:
            name = tool_choice["function"]["name"]
            tool = next((t for t in tools if t["function"]["name"] == name), None)
            if tool is None:
                raise ValueError(f"Tool choice '{name}' not found in tools.")
            schema = tool["function"]["parameters"]
            try:
                # create grammar from json schema
                grammar = llama_grammar.LlamaGrammar.from_json_schema(
                    json.dumps(schema), verbose=llama.verbose
                )
            except Exception as e:
                grammar = llama_grammar.LlamaGrammar.from_string(
                    llama_grammar.JSON_GBNF, verbose=llama.verbose
                )

        completion_or_chunks = llama.create_completion(
            prompt=prompt,
            temperature=temperature,
            top_p=top_p,
            top_k=top_k,
            min_p=min_p,
            typical_p=typical_p,
            logprobs=top_logprobs if logprobs else None,
            stream=stream,
            stop=stop,
            seed=seed,
            max_tokens=max_tokens,
            presence_penalty=presence_penalty,
            frequency_penalty=frequency_penalty,
            repeat_penalty=repeat_penalty,
            tfs_z=tfs_z,
            mirostat_mode=mirostat_mode,
            mirostat_tau=mirostat_tau,
            mirostat_eta=mirostat_eta,
            model=model,
            logits_processor=logits_processor,
            grammar=grammar,
            logit_bias=logit_bias,
        )
        if tool is not None:
            tool_name = tool["function"]["name"]
            return _convert_completion_to_chat_function(
                tool_name, completion_or_chunks, stream
            )
        return _convert_completion_to_chat(completion_or_chunks, stream=stream)

    @staticmethod
    def _load_image(image_url: str) -> bytes:
        # TODO: Add Pillow support for other image formats beyond (jpg, png)
        if image_url.startswith("data:"):
            import base64

            image_bytes = base64.b64decode(image_url.split(",")[1])
            return image_bytes
        else:
            import urllib.request

            with urllib.request.urlopen(image_url) as f:
                image_bytes = f.read()
                return image_bytes

    @staticmethod
    def get_image_urls(messages: List[llama_types.ChatCompletionRequestMessage]):
        image_urls: List[str] = []
        for message in messages:
            if message["role"] == "user":
                if message["content"] is None:
                    continue
                for content in message["content"]:
                    if isinstance(content, dict) and "type" in content:
                        if content["type"] == "image_url":
                            if (
                                isinstance(content["image_url"], dict)
                                and "url" in content["image_url"]
                            ):
                                image_urls.append(content["image_url"]["url"])
                            else:
                                image_urls.append(content["image_url"])
        return image_urls

    @staticmethod
    def split_text_on_image_urls(text: str, image_urls: List[str]):
        def find_first(s: str, substrs: List[str]):
            for i, substr in enumerate(substrs):
                pos = s.find(substr)
                if pos != -1:
                    return pos, i
            return None, None

        split_text: List[Tuple[Literal["text", "image_url"], str]] = []
        remaining = text
        while remaining:
            # Find first image_url
            pos, i = find_first(remaining, image_urls)
            if pos is not None and i is not None:
                if pos > 0:
                    split_text.append(("text", remaining[:pos]))
                split_text.append(("image_url", image_urls[i]))
                remaining = remaining[pos + len(image_urls[i]) :]
            else:
                split_text.append(("text", remaining))
                remaining = ""
        return split_text

    @classmethod
    def from_pretrained(
        cls,
        repo_id: str,
        filename: Optional[str],
        local_dir: Optional[Union[str, os.PathLike[str]]] = None,
        local_dir_use_symlinks: Union[bool, Literal["auto"]] = "auto",
        cache_dir: Optional[Union[str, os.PathLike[str]]] = None,
        **kwargs: Any,
    ) -> "Llava15ChatHandler":
        import fnmatch
        from pathlib import Path
        try:
            from huggingface_hub import hf_hub_download, HfFileSystem # type: ignore
            from huggingface_hub.utils import validate_repo_id # type: ignore
        except ImportError:
            raise ImportError(
                "Llama.from_pretrained requires the huggingface-hub package. "
                "You can install it with `pip install huggingface-hub`."
            )

        validate_repo_id(repo_id)

        hffs = HfFileSystem()

        files = [
            file["name"] if isinstance(file, dict) else file
            for file in hffs.ls(repo_id) # type: ignore
        ]

        # split each file into repo_id, subfolder, filename
        file_list: List[str] = []
        for file in files:
            rel_path = Path(file).relative_to(repo_id)
            file_list.append(str(rel_path))

        matching_files = [file for file in file_list if fnmatch.fnmatch(file, filename)]  # type: ignore

        if len(matching_files) == 0:
            raise ValueError(
                f"No file found in {repo_id} that match {filename}\n\n"
                f"Available Files:\n{json.dumps(file_list)}"
            )

        if len(matching_files) > 1:
            raise ValueError(
                f"Multiple files found in {repo_id} matching {filename}\n\n"
                f"Available Files:\n{json.dumps(files)}"
            )

        (matching_file,) = matching_files

        subfolder = str(Path(matching_file).parent)
        filename = Path(matching_file).name

        # download the file
        hf_hub_download(
            repo_id=repo_id,
            filename=filename,
            subfolder=subfolder,
            local_dir=cast(Union[str, Path, None], local_dir),
            local_dir_use_symlinks=local_dir_use_symlinks,
            cache_dir=cast(Union[str, Path, None], cache_dir),
        )

        if local_dir is None:
            model_path = hf_hub_download(
                repo_id=repo_id,
                filename=filename,
                subfolder=subfolder,
                local_dir=local_dir,
                local_dir_use_symlinks=local_dir_use_symlinks,
                cache_dir=cast(Union[str, Path, None], cache_dir),
                local_files_only=True,
            )
        else:
            model_path = os.path.join(local_dir, filename)

        return cls(
            clip_model_path=model_path,
            **kwargs,
        )

class ObsidianChatHandler(Llava15ChatHandler):
    # Prompt Format
    # The model followed ChatML format. However, with ### as the seperator

    # <|im_start|>user
    # What is this sign about?\n<image>
    # ###
    # <|im_start|>assistant
    # The sign is about bullying, and it is placed on a black background with a red background.
    # ###

    CHAT_FORMAT = (
        "{% for message in messages %}"
        # System message
        "{% if message.role == 'system' %}"
        "<|im_start|>system\n"
        "{{ message.content }}\n"
        "###\n"
        "{% endif %}"
        # User message
        "{% if message.role == 'user' %}"
        "<|im_start|>user\n"
        "{% if message.content is string %}"
        "{{ message.content }}"
        "{% endif %}"
        "{% if message.content is iterable %}"

        "{% for content in message.content %}"
        "{% if content.type == 'image_url' and content.image_url is string %}"
        "{{ content.image_url }}"
        "{% endif %}"
        "{% if content.type == 'image_url' and content.image_url is mapping %}"
        "{{ content.image_url.url }}"
        "{% endif %}"
        "{% endfor %}"

        "{% for content in message.content %}"
        "{% if content.type == 'text' %}"
        "{{ content.text }}"
        "{% endif %}"
        "{% endfor %}"

        "{% endif %}"
        "###\n"
        "{% endif %}"
        # Assistant message
        "{% if message.role == 'assistant' %}"
        "<|im_start|>assistant\n"
        "{{ message.content }}"
        "###\n"
        "{% endif %}"
        "{% endfor %}"
        # Generation prompt
        "{% if add_generation_prompt %}"
        "<|im_start|>assistant\n"
        "{% endif %}"
    )

class MoondreamChatHandler(Llava15ChatHandler):
    # Chat Format:
    # f"<image>\n\n{chat_history}Question: {question}\n\nAnswer:"
    CHAT_FORMAT = (
        "{% for message in messages %}"
        "{% if message.role == 'user' %}"
        "{% if message.content is iterable %}"

        # <image>
        "{% for content in message.content %}"
        "{% if content.type == 'image_url' %}"
        "{% if content.image_url is string %}"
        "{{ content.image_url }}\n\n"
        "{% endif %}"
        "{% if content.image_url is mapping %}"
        "{{ content.image_url.url }}\n\n"
        "{% endif %}"
        "{% endif %}"
        "{% endfor %}"

        # Question:
        "{% for content in message.content %}"
        "{% if content.type == 'text' %}"
        "Question: {{ content.text }}\n\n"
        "{% endif %}"
        "{% endfor %}"

        "{% endif %}"

        # Question:
        "{% if message.content is string %}"
        "Question: {{ message.content }}\n\n"
        "{% endif %}"

        "{% endif %}"

        # Answer:
        "{% if message.role == 'assistant' %}"
        "Answer:{{ message.content }}\n\n"
        "{% endif %}"
        "{% endfor %}"

        # Generation prompt
        "{% if add_generation_prompt %}"
        "Answer:"
        "{% endif %}"
    )

class Llava16ChatHandler(Llava15ChatHandler):
    DEFAULT_SYSTEM_MESSAGE = "A chat between a curious human and an artificial intelligence assistant. The assistant gives helpful, detailed, and polite answers to the human's questions. "

    # Example prompt
    # "A chat between a curious human and an artificial intelligence assistant. The assistant gives helpful, detailed, and polite answers to the human's questions. USER: <image>\nWhat is shown in this image? ASSISTANT:"

    CHAT_FORMAT = (
        "{% for message in messages %}"
        "{% if message.role == 'system' %}"
        "{{ message.content }}"
        "{% endif %}"
        "{% if message.role == 'user' %}"
        "{% if message.content is iterable %}"

        # <image>
        "{% for content in message.content %}"
        "{% if content.type == 'image_url' %}"
        "{% if content.image_url is string %}"
        "{{ content.image_url }}\n"
        "{% endif %}"
        "{% if content.image_url is mapping %}"
        "{{ content.image_url.url }}\n"
        "{% endif %}"
        "{% endif %}"
        "{% endfor %}"

        # Question:
        "{% for content in message.content %}"
        "{% if content.type == 'text' %}"
        "{{ content.text }}"
        "{% endif %}"
        "{% endfor %}"

        "{% endif %}"
        
        # Question:
        "{% if message.content is string %}"
        "{{ message.content }}"
        "{% endif %}"

        "{% endif %}"

        # Answer:
        "{% if message.role == 'assistant' %}"
        "{{ message.content }}"
        "{% endif %}"
        "{% endfor %}"

        # Generation prompt
        "{% if add_generation_prompt %}"
        "Answer:"
        "{% endif %}"
    )

class NanoLlavaChatHandler(Llava15ChatHandler):
    # Prompt Format
    # The model follow the ChatML standard, however, without \n at the end of <|im_end|>:

    # <|im_start|>system
    # Answer the question<|im_end|><|im_start|>user
    # <image>
    # What is the picture about?<|im_end|><|im_start|>assistant
    DEFAULT_SYSTEM_MESSAGE = "Answer the question"

    CHAT_FORMAT = (
        "{% for message in messages %}"
        # System message
        "{% if message.role == 'system' %}"
        "<|im_start|>system\n"
        "{{ message.content }}"
        "<|im_end|>"
        "{% endif %}"
        # User message
        "{% if message.role == 'user' %}"
        "<|im_start|>user\n"
        "{% if message.content is string %}"
        "{{ message.content }}"
        "{% endif %}"
        "{% if message.content is iterable %}"

        "{% for content in message.content %}"
        "{% if content.type == 'image_url' and content.image_url is string %}"
        "{{ content.image_url }}"
        "{% endif %}"
        "{% if content.type == 'image_url' and content.image_url is mapping %}"
        "{{ content.image_url.url }}"
        "{% endif %}"
        "{% endfor %}"

        "{% for content in message.content %}"
        "{% if content.type == 'text' %}"
        "{{ content.text }}"
        "{% endif %}"
        "{% endfor %}"

        "{% endif %}"
        "<|im_end|>"
        "{% endif %}"
        # Assistant message
        "{% if message.role == 'assistant' %}"
        "<|im_start|>assistant\n"
        "{{ message.content }}"
        "<|im_end|>"
        "{% endif %}"
        "{% endfor %}"
        # Generation prompt
        "{% if add_generation_prompt %}"
        "<|im_start|>assistant\n"
        "{% endif %}"
    )

class Llama3VisionAlphaChatHandler(Llava15ChatHandler):
    # question = "<image>" + q

    # prompt = f"<|start_header_id|>user<|end_header_id|>\n\n{question}<|eot_id|><|start_header_id|>assistant<|end_header_id|>\n\n"
    DEFAULT_SYSTEM_MESSAGE = None

    CHAT_FORMAT = (
        "{% for message in messages %}"

        "<|start_header_id|>"

        "{% if message.role == 'user' %}"

        "user<|end_header_id|>\n\n"

        "{% if message.content is iterable %}"

        # <image>
        "{% for content in message.content %}"
        "{% if content.type == 'image_url' %}"
        "{% if content.image_url is string %}"
        "{{ content.image_url }}"
        "{% endif %}"
        "{% if content.image_url is mapping %}"
        "{{ content.image_url.url }}"
        "{% endif %}"
        "{% endif %}"
        "{% endfor %}"

        # Question:
        "{% for content in message.content %}"
        "{% if content.type == 'text' %}"
        "{{ content.text }}"
        "{% endif %}"
        "{% endfor %}"

        "{% endif %}"

        # Question:
        "{% if message.content is string %}"
        "{{ message.content }}"
        "{% endif %}"

        "{% endif %}"

        # Answer:
        "{% if message.role == 'assistant' %}"
        "assistant<|end_header_id|>\n\n"
        "{{ message.content }}"
        "{% endif %}"

        "<|eot_id|>"

        "{% endfor %}"

        # Generation prompt
        "{% if add_generation_prompt %}"
        "<|start_header_id|>assistant<|end_header_id|>\n\n"
        "{% endif %}"
    )

# alias
Llama3VisionAlpha = Llama3VisionAlphaChatHandler


@register_chat_completion_handler("chatml-function-calling")
def chatml_function_calling(
    llama: llama.Llama,
    messages: List[llama_types.ChatCompletionRequestMessage],
    functions: Optional[List[llama_types.ChatCompletionFunction]] = None,
    function_call: Optional[llama_types.ChatCompletionRequestFunctionCall] = None,
    tools: Optional[List[llama_types.ChatCompletionTool]] = None,
    tool_choice: Optional[llama_types.ChatCompletionToolChoiceOption] = None,
    temperature: float = 0.2,
    top_p: float = 0.95,
    top_k: int = 40,
    min_p: float = 0.05,
    typical_p: float = 1.0,
    stream: bool = False,
    stop: Optional[Union[str, List[str]]] = [],
    response_format: Optional[llama_types.ChatCompletionRequestResponseFormat] = None,
    max_tokens: Optional[int] = None,
    presence_penalty: float = 0.0,
    frequency_penalty: float = 0.0,
    repeat_penalty: float = 1.1,
    tfs_z: float = 1.0,
    mirostat_mode: int = 0,
    mirostat_tau: float = 5.0,
    mirostat_eta: float = 0.1,
    model: Optional[str] = None,
    logits_processor: Optional[llama.LogitsProcessorList] = None,
    grammar: Optional[llama.LlamaGrammar] = None,
    logprobs: Optional[bool] = None,
    top_logprobs: Optional[int] = None,
    **kwargs,  # type: ignore
) -> Union[
    llama_types.CreateChatCompletionResponse,
    Iterator[llama_types.CreateChatCompletionStreamResponse],
]:
    function_calling_template = (
        "{% for message in messages %}"
        "<|im_start|>{{ message.role }}\n"
        # System message
        "{% if message.role == 'system' %}"
        "{{ message.content }}"
        "{% if tool_calls %}"
        "\n\nYou have access to the following functions:\n"
        "{% for tool in tools %}"
        "\nfunctions.{{ tool.function.name }}:\n"
        "{{ tool.function.parameters | tojson }}"
        "\n{% endfor %}"
        "\n\nYou can respond to users messages with either a single message or one or more function calls."
        "\n\nTo respond with a message begin the message with 'message:', use the following format:"
        "\n\nmessage:"
        "\n<message>"
        "\n\nTo respond with one or more function calls begin the message with 'functions.<function_name>:', use the following format:"
        "\n\nfunctions.<function_name>:"
        '\n{ "arg1": "value1", "arg2": "value2" }'
        "\nfunctions.<function_name>:"
        '\n{ "arg1": "value1", "arg2": "value2" }'
        "{% endif %}"
        "<|im_end|>\n"
        "{% endif %}"
        # User message
        "{% if message.role == 'user' %}"
        "{{ message.content }}"
        "<|im_end|>\n"
        "{% endif %}"
        # Assistant message
        "{% if message.role == 'assistant' %}"
        ## Reglar message
        "{% if message.content and message.content | length > 0 %}"
        "{% if tool_calls %}"
        "message:\n"
        "{% endif %}"
        "{{ message.content }}"
        "<|im_end|>\n"
        "{% endif %}"
        ## Function calls
        "{% if 'tool_calls' in message %}"
        "{% for tool_call in message.tool_calls %}"
        "functions.{{ tool_call.function.name }}:\n"
        "{{ tool_call.function.arguments }}"
        "{% endfor %}"
        "<|im_end|>\n"
        "{% endif %}"
        "{% endif %}"
        "{% endfor %}"
        "{% if add_generation_prompt %}<|im_start|>assistant\n{% endif %}"
    )
    template_renderer = ImmutableSandboxedEnvironment(
        autoescape=jinja2.select_autoescape(["html", "xml"]),
        undefined=jinja2.StrictUndefined,
    ).from_string(function_calling_template)

    # Convert legacy functions to tools
    if functions is not None:
        tools = [
            {
                "type": "function",
                "function": function,
            }
            for function in functions
        ]

    # Convert legacy function_call to tool_choice
    if function_call is not None:
        if isinstance(function_call, str) and (
            function_call == "none" or function_call == "auto"
        ):
            tool_choice = function_call
        if isinstance(function_call, dict) and "name" in function_call:
            tool_choice = {
                "type": "function",
                "function": {
                    "name": function_call["name"],
                },
            }

    stop = (
        [stop, "<|im_end|>"]
        if isinstance(stop, str)
        else stop + ["<|im_end|>"] if stop else ["<|im_end|>"]
    )

    # Case 1: No tool choice by user
    if (
        tool_choice is None
        or (isinstance(tool_choice, str) and tool_choice == "none")
        or tools is None
        or len(tools) == 0
    ):
        prompt = template_renderer.render(
            messages=messages,
            tools=[],
            tool_calls=None,
            add_generation_prompt=True,
        )

        if response_format is not None and response_format["type"] == "json_object":
            grammar = _grammar_for_response_format(response_format)

        return _convert_completion_to_chat(
            llama.create_completion(
                prompt=prompt,
                temperature=temperature,
                top_p=top_p,
                top_k=top_k,
                min_p=min_p,
                typical_p=typical_p,
                stream=stream,
                stop=stop,
                max_tokens=max_tokens,
                presence_penalty=presence_penalty,
                frequency_penalty=frequency_penalty,
                repeat_penalty=repeat_penalty,
                tfs_z=tfs_z,
                mirostat_mode=mirostat_mode,
                mirostat_tau=mirostat_tau,
                mirostat_eta=mirostat_eta,
                model=model,
                logits_processor=logits_processor,
                grammar=grammar,
                logprobs=top_logprobs if logprobs else None,
            ),
            stream=stream,
        )

    # Case 2: Tool choice by user
    if isinstance(tool_choice, dict):
        tool_name = tool_choice["function"]["name"]
        tool = next(
            (tool for tool in tools if tool["function"]["name"] == tool_name), None
        )
        if tool is None:
            raise ValueError(f"Tool with name '{tool_name}' not found in tools")
        prompt = template_renderer.render(
            messages=messages,
            tools=tools,
            tool_calls=True,
            add_generation_prompt=True,
        )
        prompt += f"functions.{tool_name}:\n"
        try:
            grammar = llama_grammar.LlamaGrammar.from_json_schema(
                json.dumps(tool["function"]["parameters"]), verbose=llama.verbose
            )
        except Exception as e:
            grammar = llama_grammar.LlamaGrammar.from_string(
                llama_grammar.JSON_GBNF, verbose=llama.verbose
            )
            if llama.verbose:
                print(
                    "Failed to parse function body as JSON schema, falling back to default grammar"
                )
                print(e)
        completion_or_chunks = llama.create_completion(
            prompt=prompt,
            temperature=temperature,
            top_p=top_p,
            top_k=top_k,
            min_p=min_p,
            typical_p=typical_p,
            stream=stream,
            stop=stop,
            max_tokens=max_tokens,
            presence_penalty=presence_penalty,
            frequency_penalty=frequency_penalty,
            repeat_penalty=repeat_penalty,
            tfs_z=tfs_z,
            mirostat_mode=mirostat_mode,
            mirostat_tau=mirostat_tau,
            mirostat_eta=mirostat_eta,
            model=model,
            logits_processor=logits_processor,
            grammar=grammar,
        )
        return _convert_completion_to_chat_function(
            tool_name, completion_or_chunks, stream
        )

    # Case 3: Automatic tool choice
    assert isinstance(tool_choice, str) and tool_choice == "auto"
    function_names = " | ".join(
        [f'''"functions.{tool['function']['name']}:"''' for tool in tools]
    )
    initial_gbnf_tool_grammar = (
        """root   ::= functions | "message:"\n"""
        f"""functions ::= {function_names}\n"""
    )
    follow_up_gbnf_tool_grammar = (
        """root   ::= functions | "<|im_end|>"\n"""
        f"""functions ::= {function_names}\n"""
    )
    prompt = template_renderer.render(
        messages=messages,
        tools=tools,
        tool_calls=True,
        add_generation_prompt=True,
    )
    completion_or_chunks = llama.create_completion(
        prompt=prompt,
        temperature=0,
        top_p=top_p,
        top_k=top_k,
        min_p=min_p,
        typical_p=typical_p,
        stream=False,
        stop=[":"],
        max_tokens=None,
        presence_penalty=presence_penalty,
        frequency_penalty=frequency_penalty,
        repeat_penalty=repeat_penalty,
        tfs_z=tfs_z,
        mirostat_mode=mirostat_mode,
        mirostat_tau=mirostat_tau,
        mirostat_eta=mirostat_eta,
        model=model,
        logits_processor=logits_processor,
        grammar=llama_grammar.LlamaGrammar.from_string(
            initial_gbnf_tool_grammar, verbose=llama.verbose
        ),
    )
    completion: llama_types.CreateCompletionResponse = completion_or_chunks  # type: ignore
    text = completion["choices"][0]["text"]
    if "message" in text:
        return _convert_completion_to_chat(
            llama.create_completion(
                prompt=prompt + "message:\n",
                temperature=temperature,
                top_p=top_p,
                top_k=top_k,
                min_p=min_p,
                typical_p=typical_p,
                stream=stream,
                stop=["<|im_end|>"],
                logprobs=top_logprobs if logprobs else None,
                max_tokens=None,
                presence_penalty=presence_penalty,
                frequency_penalty=frequency_penalty,
                repeat_penalty=repeat_penalty,
                tfs_z=tfs_z,
                mirostat_mode=mirostat_mode,
                mirostat_tau=mirostat_tau,
                mirostat_eta=mirostat_eta,
                model=model,
                logits_processor=logits_processor,
                grammar=llama_grammar.LlamaGrammar.from_string(
                    follow_up_gbnf_tool_grammar, verbose=llama.verbose
                ),
            ),
            stream=stream,
        )

    # One or more function calls
    tool_name = text[len("functions.") :]
    tool = next((tool for tool in tools if tool["function"]["name"] == tool_name), None)
    if not stream:
        completions: List[llama_types.CreateCompletionResponse] = []
        completions_tool_name: List[str] = []
        while tool is not None:
            prompt += f"functions.{tool_name}:\n"
            try:
                grammar = llama_grammar.LlamaGrammar.from_json_schema(
                    json.dumps(tool["function"]["parameters"]), verbose=llama.verbose
                )
            except Exception as e:
                grammar = llama_grammar.LlamaGrammar.from_string(
                    llama_grammar.JSON_GBNF, verbose=llama.verbose
                )
                if llama.verbose:
                    print(
                        "Failed to parse function body as JSON schema, falling back to default grammar"
                    )
                    print(e)
            completion_or_chunks = llama.create_completion(
                prompt=prompt,
                temperature=temperature,
                top_p=top_p,
                top_k=top_k,
                min_p=min_p,
                typical_p=typical_p,
                stream=False,
                stop=stop,
                max_tokens=None,
                presence_penalty=presence_penalty,
                frequency_penalty=frequency_penalty,
                repeat_penalty=repeat_penalty,
                tfs_z=tfs_z,
                mirostat_mode=mirostat_mode,
                mirostat_tau=mirostat_tau,
                mirostat_eta=mirostat_eta,
                model=model,
                logits_processor=logits_processor,
                grammar=grammar,
            )
            completion_or_chunks = cast(llama_types.CreateCompletionResponse, completion_or_chunks)
            completions.append(completion_or_chunks)
            completions_tool_name.append(tool_name)
            prompt += completion_or_chunks["choices"][0]["text"]
            prompt += "\n"

            response = llama.create_completion(
                prompt=prompt,
                temperature=temperature,
                top_p=top_p,
                top_k=top_k,
                min_p=min_p,
                typical_p=typical_p,
                stream=False,
                stop=stop,
                max_tokens=None,
                presence_penalty=presence_penalty,
                frequency_penalty=frequency_penalty,
                repeat_penalty=repeat_penalty,
                tfs_z=tfs_z,
                mirostat_mode=mirostat_mode,
                mirostat_tau=mirostat_tau,
                mirostat_eta=mirostat_eta,
                model=model,
                logits_processor=logits_processor,
                grammar=llama_grammar.LlamaGrammar.from_string(
                    follow_up_gbnf_tool_grammar, verbose=llama.verbose
                ),
            )
            response = cast(llama_types.CreateCompletionResponse, response)

            tool_name = response["choices"][0]["text"][len("functions.") :]
            tool = next(
                (tool for tool in tools if tool["function"]["name"] == tool_name), None
            )

        # Merge completions
<<<<<<< HEAD
        function_call = (
            {
                "function_call": {
                    "name": tool_name,
                    "arguments": completions[0]["choices"][0]["text"],
                }
=======
        function_call_dict: Union[Dict[str, str], Dict[Literal["function_call"], llama_types.ChatCompletionRequestAssistantMessageFunctionCall]] = { 
            "function_call": {
                "name": tool_name,
                "arguments": completions[0]["choices"][0]["text"],
>>>>>>> d98a24a2
            }
            if len(completions) == 1
            else {}
        )
        return {
            "id": "chat" + completion["id"],
            "object": "chat.completion",
            "created": completion["created"],
            "model": completion["model"],
            "choices": [
                {
                    "finish_reason": "tool_calls",
                    "index": 0,
                    "logprobs": completion["choices"][0]["logprobs"],
                    "message": {
                        "role": "assistant",
                        "content": None,
                        "tool_calls": [
                            {
                                "id": "call_"
                                + f"_{i}_"
                                + tool_name
                                + "_"
                                + completion["id"],
                                "type": "function",
                                "function": {
                                    "name": tool_name,
                                    "arguments": completion["choices"][0]["text"],
                                },
                            }
                            for i, (tool_name, completion) in enumerate(
                                zip(completions_tool_name, completions)
                            )
                        ],
<<<<<<< HEAD
                        **function_call,
=======
                        **function_call_dict
>>>>>>> d98a24a2
                    },
                }
            ],
            "usage": {
                "completion_tokens": sum(
                    completion["usage"]["completion_tokens"] if "usage" in completion else 0
                    for completion in completions
                ),
                "prompt_tokens": sum(
                    completion["usage"]["prompt_tokens"] if "usage" in completion else 0
                    for completion in completions
                ),
                "total_tokens": sum(
                    completion["usage"]["total_tokens"] if "usage" in completion else 0
                    for completion in completions
                ),
            },
        }

    raise ValueError("Automatic streaming tool choice is not supported")<|MERGE_RESOLUTION|>--- conflicted
+++ resolved
@@ -3587,23 +3587,14 @@
             )
 
         # Merge completions
-<<<<<<< HEAD
-        function_call = (
-            {
-                "function_call": {
-                    "name": tool_name,
-                    "arguments": completions[0]["choices"][0]["text"],
-                }
-=======
         function_call_dict: Union[Dict[str, str], Dict[Literal["function_call"], llama_types.ChatCompletionRequestAssistantMessageFunctionCall]] = { 
             "function_call": {
                 "name": tool_name,
                 "arguments": completions[0]["choices"][0]["text"],
->>>>>>> d98a24a2
             }
             if len(completions) == 1
             else {}
-        )
+        }
         return {
             "id": "chat" + completion["id"],
             "object": "chat.completion",
@@ -3634,11 +3625,7 @@
                                 zip(completions_tool_name, completions)
                             )
                         ],
-<<<<<<< HEAD
-                        **function_call,
-=======
                         **function_call_dict
->>>>>>> d98a24a2
                     },
                 }
             ],
