--- conflicted
+++ resolved
@@ -36,9 +36,6 @@
     "starlette-context>=0.3.6,<0.4",
     "PyYAML>=5.1",
 ]
-<<<<<<< HEAD
-test = ["pytest>=7.4.0", "httpx>=0.24.1", "scipy>=1.10"]
-=======
 test = [
     "pytest>=7.4.0",
     "httpx>=0.24.1",
@@ -48,7 +45,6 @@
     "starlette-context>=0.3.6,<0.4",
     "pydantic-settings>=2.0.1",
 ]
->>>>>>> d7328efa
 dev = [
     "black>=23.3.0",
     "twine>=4.0.2",
